--- conflicted
+++ resolved
@@ -727,7 +727,6 @@
         gc_collect()
         self.assertIs(wr(), None)
 
-<<<<<<< HEAD
     def test_write_returning_the_number_of_bytes_written(self):
         mm = mmap.mmap(-1, 16)
         self.assertEqual(mm.write(b""), 0)
@@ -757,9 +756,6 @@
             m * 2
 
 
-@unittest.skipIf(sys.implementation.name == "ironpython", "TODO")
-=======
->>>>>>> cd87ad65
 class LargeMmapTests(unittest.TestCase):
 
     def setUp(self):
