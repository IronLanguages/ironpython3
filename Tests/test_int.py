--- conflicted
+++ resolved
@@ -6,8 +6,7 @@
 
 from iptest import IronPythonTestCase, is_cli, big, myint, skipUnlessIronPython, run_test
 
-<<<<<<< HEAD
-class IntNoClrTest(unittest.TestCase):
+class IntNoClrTest(IronPythonTestCase):
     """Must be run before IntTest because it depends on CLR API not being visible."""
 
     def test_instance_set(self):
@@ -33,9 +32,6 @@
         self.assertSetEqual(set(dir(j)) - set(dir(i)), set())
         self.assertSetEqual(set(dir(int)) - set(dir(Int32)), set())
 
-=======
-class IntTest(IronPythonTestCase):
->>>>>>> 84319adf
     def test_from_bytes(self):
         self.assertEqual(type(int.from_bytes(b"abc", "big")), int)
         self.assertEqual(type(myint.from_bytes(b"abc", "big")), myint) # https://github.com/IronLanguages/ironpython3/pull/973
