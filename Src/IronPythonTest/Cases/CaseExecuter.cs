--- conflicted
+++ resolved
@@ -258,26 +258,6 @@
                 engine.GetSysModule().SetVariable("argv", List.FromArrayNoCopy(new object[] { source.Path }));
                 var compiledCode = source.Compile(new IronPython.Compiler.PythonCompilerOptions() { ModuleName = "__main__" });
                 
-<<<<<<< HEAD
-                var thread = new Thread(() => {
-                    try {
-                        res = engine.Operations.ConvertTo<int>(compiledCode.Execute(scope) ?? 0);
-                    } catch (SystemExitException ex) {
-                        res = ex.GetExitCode(out object otherCode);
-                    } catch (ThreadAbortException) {
-                        Thread.ResetAbort();
-                    }
-                }) {
-                    IsBackground = true
-                };
-
-                thread.Start();
-
-                if (!thread.Join(testcase.Options.Timeout)) {
-                    if(!ClrModule.IsNetCoreApp) {
-                        thread.Abort();
-                    }
-=======
                 var task = Task<int>.Run(() => {
                     try {
                         return engine.Operations.ConvertTo<int>(compiledCode.Execute(scope) ?? 0);
@@ -287,7 +267,6 @@
                 });
                 
                 if (!task.Wait(testcase.Options.Timeout)) {
->>>>>>> 85c0c2ec
                     NUnit.Framework.TestContext.Error.WriteLine($"{testcase.Name} timed out after {testcase.Options.Timeout / 1000.0} seconds.");
                     res = -1;
                 }
