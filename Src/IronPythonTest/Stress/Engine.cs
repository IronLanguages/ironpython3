// Licensed to the .NET Foundation under one or more agreements.
// The .NET Foundation licenses this file to you under the Apache 2.0 License.
// See the LICENSE file in the project root for more information.

using System;
<<<<<<< HEAD

using IronPython.Hosting;

using Microsoft.Scripting.Generation;
using Microsoft.Scripting.Hosting;
=======
using System.Diagnostics;
using System.Runtime.InteropServices;
using Microsoft.Scripting.Generation;
using Microsoft.Scripting.Hosting;

using IronPython;
using IronPython.Hosting;
>>>>>>> 74ba84d4

using NUnit.Framework;

namespace IronPythonTest.Stress {

    [TestFixture(Category = "IronPython")]
    public class Engine
#if FEATURE_REMOTING
        : MarshalByRefObject
#endif
    {
        private readonly ScriptEngine _pe;
        private readonly ScriptRuntime _env;

        public Engine() {
            // Load a script with all the utility functions that are required
            // pe.ExecuteFile(InputTestDirectory + "\\EngineTests.py");
            _env = Python.CreateRuntime();
            _pe = _env.GetEngine("py");
        }

        private static long GetTotalMemory() {
            // Critical objects can take upto 3 GCs to be collected
            System.Threading.Thread.Sleep(1000);
            for (int i = 0; i < 3; i++) {
                GC.Collect();
                GC.WaitForPendingFinalizers();
            }
            return GC.GetTotalMemory(true);
        }

#if FEATURE_REFEMIT
        [Test]
        public void ScenarioXGC() {
            long initialMemory = GetTotalMemory();

            // Create multiple scopes:
            for (int i = 0; i < 10000; i++) {
                ScriptScope scope = _pe.CreateScope();
                scope.SetVariable("x", "Hello");
                _pe.CreateScriptSourceFromFile(System.IO.Path.Combine(Common.InputTestDirectory, "simpleCommand.py")).Execute(scope);
                Assert.That(1, Is.EqualTo(_pe.CreateScriptSourceFromString("x").Execute<int>(scope)));
                scope = null;
            }

            // free up weak data structures held onto by the Python runtime
            _pe.Execute("import gc\ngc.collect()");

            long finalMemory = GetTotalMemory();
            long memoryUsed = finalMemory - initialMemory;
            const long memoryThreshold = 100000;

            bool emitsUncollectibleCode = Snippets.Shared.SaveSnippets || _env.Setup.DebugMode;
            if (!emitsUncollectibleCode) {
                System.Console.WriteLine("ScenarioGC used {0} bytes of memory.", memoryUsed);
<<<<<<< HEAD
                if (memoryUsed > memoryThreshold)
                    throw new Exception(String.Format("ScenarioGC used {0} bytes of memory. The threshold is {1} bytes", memoryUsed, memoryThreshold));
            } else {
=======
                if (memoryUsed > memoryThreshold) {
                    if (RuntimeInformation.IsOSPlatform(OSPlatform.OSX)) {
                        // during CI on macOS .NET 8
                        System.Console.WriteLine(String.Format("ScenarioGC used {0} bytes of memory. The threshold is {1} bytes", memoryUsed, memoryThreshold));
                    } else {
                        throw new Exception(String.Format("ScenarioGC used {0} bytes of memory. The threshold is {1} bytes", memoryUsed, memoryThreshold));
                    }
                }
            }
            else {
>>>>>>> 74ba84d4
                System.Console.WriteLine("Skipping memory usage test under SaveSnippets and/or Debug mode.");
            }
        }
#endif
    }
}<|MERGE_RESOLUTION|>--- conflicted
+++ resolved
@@ -3,13 +3,6 @@
 // See the LICENSE file in the project root for more information.
 
 using System;
-<<<<<<< HEAD
-
-using IronPython.Hosting;
-
-using Microsoft.Scripting.Generation;
-using Microsoft.Scripting.Hosting;
-=======
 using System.Diagnostics;
 using System.Runtime.InteropServices;
 using Microsoft.Scripting.Generation;
@@ -17,7 +10,6 @@
 
 using IronPython;
 using IronPython.Hosting;
->>>>>>> 74ba84d4
 
 using NUnit.Framework;
 
@@ -73,11 +65,6 @@
             bool emitsUncollectibleCode = Snippets.Shared.SaveSnippets || _env.Setup.DebugMode;
             if (!emitsUncollectibleCode) {
                 System.Console.WriteLine("ScenarioGC used {0} bytes of memory.", memoryUsed);
-<<<<<<< HEAD
-                if (memoryUsed > memoryThreshold)
-                    throw new Exception(String.Format("ScenarioGC used {0} bytes of memory. The threshold is {1} bytes", memoryUsed, memoryThreshold));
-            } else {
-=======
                 if (memoryUsed > memoryThreshold) {
                     if (RuntimeInformation.IsOSPlatform(OSPlatform.OSX)) {
                         // during CI on macOS .NET 8
@@ -88,7 +75,6 @@
                 }
             }
             else {
->>>>>>> 74ba84d4
                 System.Console.WriteLine("Skipping memory usage test under SaveSnippets and/or Debug mode.");
             }
         }
