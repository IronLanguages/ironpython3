--- conflicted
+++ resolved
@@ -156,20 +156,15 @@
             def _factory(self):
                 return []
         d = sub()
-<<<<<<< HEAD
-        self.assertRegex(repr(d),
-            r"defaultdict\(<bound method .*sub\._factory "
-            r"of defaultdict\(\.\.\., \{\}\)>, \{\}\)")
-=======
         # IronPython: repr class name change adopted from Python 3.7
-        # original Python 3.4 test:
-        # self.assertTrue(repr(d).startswith(
-        #     "defaultdict(<bound method sub._factory of defaultdict(..."))
+        # original Python 3.6 test:
+        # self.assertRegex(repr(d),
+        #     r"defaultdict\(<bound method .*sub\._factory "
+        #     r"of defaultdict\(\.\.\., \{\}\)>, \{\}\)")
         # Python 3.7 test:
         self.assertRegex(repr(d),
             r"sub\(<bound method .*sub\._factory "
             r"of sub\(\.\.\., \{\}\)>, \{\}\)")
->>>>>>> 33a8b156
 
         # NOTE: printing a subclass of a builtin type does not call its
         # tp_print slot. So this part is essentially the same test as above.
