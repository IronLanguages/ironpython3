--- conflicted
+++ resolved
@@ -1004,14 +1004,11 @@
             self.assertEqual(fp.read(300), 'XXX'*100)
             self.assertEqual(fp.read(1000), 'YYY'*100)
 
-<<<<<<< HEAD
         # embedded null bytes and characters
         self.assertRaises(ValueError, open, 'a\x00b')
         self.assertRaises(ValueError, open, b'a\x00b')
 
-=======
     @unittest.skipIf(sys.flags.utf8_mode, "utf-8 mode is enabled")
->>>>>>> 05f07f3a
     def test_open_default_encoding(self):
         old_environ = dict(os.environ)
         try:
