--- conflicted
+++ resolved
@@ -230,19 +230,9 @@
             }
         }
 
-<<<<<<< HEAD
         internal delegate IReadOnlyList<byte> ParseBytesErrorHandler<T>(in ReadOnlySpan<T> data, int start, int end, string reason);
-=======
-        internal delegate IReadOnlyList<byte> ParseBytesErrorHandler<T>(IList<T> data, int start, int end);
-
-        internal static List<byte> ParseBytes<T>(IList<T> data, int start, int length, bool isRaw, bool isAscii, bool normalizeLineEndings, ParseBytesErrorHandler<T> errorHandler = default) where T : IConvertible {
-            Debug.Assert(data != null);
-            Debug.Assert(start + length <= data.Count);
-
-            List<byte> buf = new List<byte>(length);
->>>>>>> 415b12f2
-
-        internal static List<byte> ParseBytes<T>(ReadOnlySpan<T> data, bool isRaw, bool normalizeLineEndings, ParseBytesErrorHandler<T> errorHandler = default) where T : IConvertible {
+
+        internal static List<byte> ParseBytes<T>(ReadOnlySpan<T> data, bool isRaw, bool isAscii, bool normalizeLineEndings, ParseBytesErrorHandler<T> errorHandler = default) where T : IConvertible {
             List<byte> buf = new List<byte>(data.Length);
             int i = 0;
             int length = data.Length;
