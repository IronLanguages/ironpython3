--- conflicted
+++ resolved
@@ -890,11 +890,7 @@
                     try {
                         res = double.Parse(s, NumberStyles.Float, System.Globalization.CultureInfo.InvariantCulture);
                     } catch (OverflowException) {
-<<<<<<< HEAD
-                        res = text.lstrip().StartsWith("-", StringComparison.Ordinal) ? double.NegativeInfinity : double.PositiveInfinity;
-=======
                         res = text.lstrip().StartsWith('-') ? Double.NegativeInfinity : Double.PositiveInfinity;
->>>>>>> c1345b47
                     }
                     return (res == 0.0 && text.lstrip().StartsWith('-')) ? DoubleOps.NegativeZero : res;
             }
