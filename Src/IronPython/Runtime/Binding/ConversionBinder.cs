﻿// Licensed to the .NET Foundation under one or more agreements.
// The .NET Foundation licenses this file to you under the Apache 2.0 License.
// See the LICENSE file in the project root for more information.

using System.Linq.Expressions;

using System;
using System.Collections;
using System.Collections.Generic;
using System.Diagnostics;
using System.Dynamic;
using System.Numerics;
using System.Runtime.CompilerServices;

using Microsoft.Scripting;
using Microsoft.Scripting.Actions;
using Microsoft.Scripting.Generation;
using Microsoft.Scripting.Runtime;
using Microsoft.Scripting.Utils;

using IronPython.Runtime.Operations;
using IronPython.Runtime.Types;

namespace IronPython.Runtime.Binding {
    using Ast = Expression;
    using AstUtils = Microsoft.Scripting.Ast.Utils;

    internal class PythonConversionBinder : DynamicMetaObjectBinder, IPythonSite, IExpressionSerializable {
        private readonly PythonContext/*!*/ _context;
        private readonly ConversionResultKind/*!*/ _kind;
        private readonly Type _type;
        private readonly bool _retObject;
        private CompatConversionBinder _compatConvert;

        public PythonConversionBinder(PythonContext/*!*/ context, Type/*!*/ type, ConversionResultKind resultKind) {
            Assert.NotNull(context, type);

            _context = context;
            _kind = resultKind;
            _type = type;
        }

        public PythonConversionBinder(PythonContext/*!*/ context, Type/*!*/ type, ConversionResultKind resultKind, bool retObject) {
            Assert.NotNull(context, type);

            _context = context;
            _kind = resultKind;
            _type = type;
            _retObject = retObject;
        }

        public Type Type {
            get {
                return _type;
            }
        }

        public ConversionResultKind ResultKind {
            get {
                return _kind;
            }
        }

        public override DynamicMetaObject Bind(DynamicMetaObject target, DynamicMetaObject[] args) {
            DynamicMetaObject self = target;

            DynamicMetaObject res = null;
            if (self.NeedsDeferral()) {
                return MyDefer(self);
            }


            if (target is IPythonConvertible convertible) {
                res = convertible.BindConvert(this);
            } else if (res == null) {
                res = BindConvert(self);
            }

            if (_retObject) {
                res = new DynamicMetaObject(
                    AstUtils.Convert(res.Expression, typeof(object)),
                    res.Restrictions
                );
            }

            return res;
        }

        public override Type ReturnType {
            get {
                if (_retObject) {
                    return typeof(object);
                }

                return (_kind == ConversionResultKind.ExplicitCast || _kind == ConversionResultKind.ImplicitCast) ?
                    Type :
                    _type.IsValueType ?
                        typeof(object) :
                        _type;
            }
        }

        private DynamicMetaObject MyDefer(DynamicMetaObject self) {
            return new DynamicMetaObject(
                DynamicExpression.Dynamic(
                    this,
                    ReturnType,
                    self.Expression
                ),
                self.Restrictions
            );
        }

        private DynamicMetaObject BindConvert(DynamicMetaObject self) {
            PerfTrack.NoteEvent(PerfTrack.Categories.Binding, "Convert " + Type.FullName + " " + self.LimitType);
            PerfTrack.NoteEvent(PerfTrack.Categories.BindingTarget, "Conversion");

            DynamicMetaObject res;
#if FEATURE_COM
            DynamicMetaObject comConvert;
            if (Microsoft.Scripting.ComInterop.ComBinder.TryConvert(CompatBinder, self, out comConvert)) {
                res = comConvert;
            } else
#endif
            {
                res = self.BindConvert(CompatBinder);
            }

            // if we return object and the interop binder had to put on an extra conversion
            // to the strong type go ahead and remove it now.
            if (ReturnType == typeof(object) &&
                res.Expression.Type != typeof(object) &&
                res.Expression.NodeType == ExpressionType.Convert) {
                res = new DynamicMetaObject(
                    ((UnaryExpression)res.Expression).Operand,
                    res.Restrictions
                );
            }

            return res;
        }

        internal CompatConversionBinder CompatBinder {
            get {
                if (_compatConvert == null) {
                    _compatConvert = new CompatConversionBinder(this, Type, _kind == ConversionResultKind.ExplicitCast || _kind == ConversionResultKind.ExplicitTry);
                }
                return _compatConvert;
            }
        }

        internal DynamicMetaObject FallbackConvert(Type returnType, DynamicMetaObject self, DynamicMetaObject errorSuggestion) {
            Type type = Type;
            DynamicMetaObject res = null;
            switch (type.GetTypeCode()) {
                case TypeCode.Boolean:
                    res = MakeToBoolConversion(self);
                    break;
                case TypeCode.Char:
                    res = TryToCharConversion(self);
                    break;
                case TypeCode.String:
                    break;
                case TypeCode.Object:
                    // !!! Deferral?
                    if (type.IsArray && self.Value is PythonTuple && type.GetArrayRank() == 1) {
                        res = MakeToArrayConversion(self, type);
                    } else if (type.IsGenericType && !type.IsAssignableFrom(CompilerHelpers.GetType(self.Value))) {
                        Type genTo = type.GetGenericTypeDefinition();

                        // Interface conversion helpers...
                        if (genTo == typeof(IList<>)) {
<<<<<<< HEAD
                            res = TryToGenericInterfaceConversion(self, type, typeof(IList<object>), typeof(ListGenericWrapper<>));
=======
                            if (self.LimitType == typeof(string)) {
                                res = new DynamicMetaObject(
                                    Ast.Call(
                                        typeof(PythonOps).GetMethod(nameof(PythonOps.MakeByteArray)),
                                        AstUtils.Convert(self.Expression, typeof(string))
                                    ),
                                    BindingRestrictions.GetTypeRestriction(
                                        self.Expression,
                                        typeof(string)
                                    )
                                );
                            } else if (type.GenericTypeArguments[0] == typeof(byte) && self.Value is IBufferProtocol) {
                                res = ConvertFromBufferProtocolToByteList(self.Restrict(self.GetLimitType()));
                            } else {
                                res = TryToGenericInterfaceConversion(self, type, typeof(IList<object>), typeof(ListGenericWrapper<>));
                            }
>>>>>>> 51748405
                        } else if (genTo == typeof(IDictionary<,>)) {
                            res = TryToGenericInterfaceConversion(self, type, typeof(IDictionary<object, object>), typeof(DictionaryGenericWrapper<,>));
                        } else if (genTo == typeof(IEnumerable<>)) {
                            res = TryToGenericInterfaceConversion(self, type, typeof(IEnumerable), typeof(IEnumerableOfTWrapper<>));
                        }
                    } else if (type == typeof(IEnumerable)) {
                        if (!typeof(IEnumerable).IsAssignableFrom(self.GetLimitType())) {
                            res = ConvertToIEnumerable(this, self.Restrict(self.GetLimitType()));
                        }
                    } else if (type == typeof(IEnumerator)) {
                        if (!typeof(IEnumerator).IsAssignableFrom(self.GetLimitType()) &&
                            !typeof(IEnumerable).IsAssignableFrom(self.GetLimitType())) {
                            res = ConvertToIEnumerator(this, self.Restrict(self.GetLimitType()));
                        }
                    }
                    break;
            }

            if (type.IsEnum && Enum.GetUnderlyingType(type) == self.GetLimitType()) {
                // numeric type to enum, this is ok if the value is zero
                object value = Activator.CreateInstance(type);

                return new DynamicMetaObject(
                    Ast.Condition(
                        Ast.Equal(
                            AstUtils.Convert(self.Expression, Enum.GetUnderlyingType(type)),
                            AstUtils.Constant(Activator.CreateInstance(self.GetLimitType()))
                        ),
                        AstUtils.Constant(value),
                        Ast.Call(
                            typeof(PythonOps).GetMethod(nameof(PythonOps.TypeErrorForBadEnumConversion)).MakeGenericMethod(type),
                            AstUtils.Convert(self.Expression, typeof(object))
                        )
                    ),
                    self.Restrictions.Merge(BindingRestrictionsHelpers.GetRuntimeTypeRestriction(self.Expression, self.GetLimitType())),
                    value
                );
            }

            return res ?? EnsureReturnType(returnType, Context.Binder.ConvertTo(Type, ResultKind, self, _context.SharedOverloadResolverFactory, errorSuggestion));
        }

        private static DynamicMetaObject EnsureReturnType(Type returnType, DynamicMetaObject dynamicMetaObject) {
            if (dynamicMetaObject.Expression.Type != returnType) {
                dynamicMetaObject = new DynamicMetaObject(
                    AstUtils.Convert(
                        dynamicMetaObject.Expression,
                        returnType
                    ),
                    dynamicMetaObject.Restrictions
                );
            }

            return dynamicMetaObject;
        }

        public override T BindDelegate<T>(CallSite<T> site, object[] args) {
            //Debug.Assert(typeof(T).GetMethod("Invoke").ReturnType == Type);

            object target = args[0];
            T res = null;
            if (typeof(T) == typeof(Func<CallSite, object, string>) && target is string) {
                res = (T)(object)new Func<CallSite, object, string>(StringConversion);
            } else if (typeof(T) == typeof(Func<CallSite, object, int>)) {
                if (target is int) {
                    res = (T)(object)new Func<CallSite, object, int>(IntConversion);
                } else if (target is bool) {
                    res = (T)(object)new Func<CallSite, object, int>(BoolToIntConversion);
                }
            } else if (typeof(T) == typeof(Func<CallSite, bool, int>)) {
                res = (T)(object)new Func<CallSite, bool, int>(BoolToIntConversion);
            } else if (typeof(T) == typeof(Func<CallSite, object, bool>)) {
                if (target is bool) {
                    res = (T)(object)new Func<CallSite, object, bool>(BoolConversion);
                } else if (target is string) {
                    res = (T)(object)new Func<CallSite, object, bool>(StringToBoolConversion);
                } else if (target is int) {
                    res = (T)(object)new Func<CallSite, object, bool>(IntToBoolConversion);
                } else if (target == null) {
                    res = (T)(object)new Func<CallSite, object, bool>(NullToBoolConversion);
                } else if (target.GetType() == typeof(object)) {
                    res = (T)(object)new Func<CallSite, object, bool>(ObjectToBoolConversion);
                } else if (target.GetType() == typeof(PythonList)) {
                    res = (T)(object)new Func<CallSite, object, bool>(ListToBoolConversion);
                } else if (target.GetType() == typeof(PythonTuple)) {
                    res = (T)(object)new Func<CallSite, object, bool>(TupleToBoolConversion);
                }
            } else if (target != null) {
                // Special cases:
                //  - string or bytes to IEnumerable or IEnumerator
                //  - CLR 4 only: BigInteger -> Complex
                if (target is BigInteger) {
                    if (typeof(T) == typeof(Func<CallSite, BigInteger, Complex>)) {
                        res = (T)(object)new Func<CallSite, BigInteger, Complex>(BigIntegerToComplexConversion);
                    } else if (typeof(T) == typeof(Func<CallSite, object, Complex>)) {
                        res = (T)(object)new Func<CallSite, object, Complex>(BigIntegerObjectToComplexConversion);
                    } else if (typeof(T) == typeof(Func<CallSite, BigInteger, object>)) {
                        res = (T)(object)new Func<CallSite, BigInteger, object>(BigIntegerToComplexObjectConversion);
                    }
                } else if (target is string) {
                    if (typeof(T) == typeof(Func<CallSite, string, IEnumerable>)) {
                        res = (T)(object)new Func<CallSite, string, IEnumerable>(StringToIEnumerableConversion);
                    } else if (typeof(T) == typeof(Func<CallSite, string, IEnumerator>)) {
                        res = (T)(object)new Func<CallSite, string, IEnumerator>(StringToIEnumeratorConversion);
                    } else if (typeof(T) == typeof(Func<CallSite, object, IEnumerable>)) {
                        res = (T)(object)new Func<CallSite, object, IEnumerable>(ObjectToIEnumerableConversion);
                    } else if (typeof(T) == typeof(Func<CallSite, object, IEnumerator>)) {
                        res = (T)(object)new Func<CallSite, object, IEnumerator>(ObjectToIEnumeratorConversion);
                    }
                } else if (target.GetType() == typeof(Bytes)) {
                    if (typeof(T) == typeof(Func<CallSite, Bytes, IEnumerable>)) {
                        res = (T)(object)new Func<CallSite, Bytes, IEnumerable>(BytesToIEnumerableConversion);
                    } else if (typeof(T) == typeof(Func<CallSite, Bytes, IEnumerator>)) {
                        res = (T)(object)new Func<CallSite, Bytes, IEnumerator>(BytesToIEnumeratorConversion);
                    } else if (typeof(T) == typeof(Func<CallSite, object, IEnumerable>)) {
                        res = (T)(object)new Func<CallSite, object, IEnumerable>(ObjectToIEnumerableConversion);
                    } else if (typeof(T) == typeof(Func<CallSite, object, IEnumerator>)) {
                        res = (T)(object)new Func<CallSite, object, IEnumerator>(ObjectToIEnumeratorConversion);
                    }
                }

                if (res == null && (target.GetType() == Type || Type.IsAssignableFrom(target.GetType()))) {
                    if (typeof(T) == typeof(Func<CallSite, object, object>)) {
                        // called via a helper call site in the runtime (e.g. Converter.Convert)
                        res = (T)(object)new Func<CallSite, object, object>(new IdentityConversion(target.GetType()).Convert);
                    } else {
                        // called via an embedded call site
                        Debug.Assert(typeof(T).GetMethod("Invoke").ReturnType == Type);
                        if (typeof(T).GetMethod("Invoke").GetParameters()[1].ParameterType == typeof(object)) {
                            object identityConversion = Activator.CreateInstance(typeof(IdentityConversion<>).MakeGenericType(Type), target.GetType());
                            res = (T)(object)identityConversion.GetType().GetMethod("Convert").CreateDelegate(typeof(T), identityConversion);
                        }
                    }
                }
            }

            if (res != null) {
                CacheTarget(res);
                return res;
            }

            PerfTrack.NoteEvent(PerfTrack.Categories.Binding, "Convert " + Type.FullName + " " + CompilerHelpers.GetType(args[0]) + " " + typeof(T));
            return base.BindDelegate(site, args);
        }

        public string StringConversion(CallSite site, object value) {
            if (value is string str) {
                return str;
            }

            return ((CallSite<Func<CallSite, object, string>>)site).Update(site, value);
        }

        public int IntConversion(CallSite site, object value) {
            if (value is int) {
                return (int)value;
            }

            return ((CallSite<Func<CallSite, object, int>>)site).Update(site, value);
        }

        public int BoolToIntConversion(CallSite site, object value) {
            if (value is bool) {
                return (bool)value ? 1 : 0;
            }

            return ((CallSite<Func<CallSite, object, int>>)site).Update(site, value);
        }

        public int BoolToIntConversion(CallSite site, bool value) {
            return (bool)value ? 1 : 0;
        }

        public bool BoolConversion(CallSite site, object value) {
            if (value is bool) {
                return (bool)value;
            } else if (value == null) {
                // improve perf of sites just polymorphic on bool & None
                return false;
            }

            return ((CallSite<Func<CallSite, object, bool>>)site).Update(site, value);
        }

        public bool IntToBoolConversion(CallSite site, object value) {
            if (value is int) {
                return (int)value != 0;
            } else if (value == null) {
                // improve perf of sites just polymorphic on int & None
                return false;
            }

            return ((CallSite<Func<CallSite, object, bool>>)site).Update(site, value);
        }

        public bool StringToBoolConversion(CallSite site, object value) {
            if (value is string) {
                return ((string)value).Length > 0;
            } else if (value == null) {
                // improve perf of sites just polymorphic on str & None
                return false;
            }

            return ((CallSite<Func<CallSite, object, bool>>)site).Update(site, value);
        }

        public bool NullToBoolConversion(CallSite site, object value) {
            if (value == null) {
                return false;
            }

            return ((CallSite<Func<CallSite, object, bool>>)site).Update(site, value);
        }

        public bool ObjectToBoolConversion(CallSite site, object value) {
            if (value != null && value.GetType() == typeof(Object)) {
                return true;
            } else if (value == null) {
                // improve perf of sites just polymorphic on object & None
                return false;
            }

            return ((CallSite<Func<CallSite, object, bool>>)site).Update(site, value);
        }

        public bool ListToBoolConversion(CallSite site, object value) {
            if (value == null) {
                return false;
            } else if (value.GetType() == typeof(PythonList)) {
                return ((PythonList)value).Count != 0;
            }

            return ((CallSite<Func<CallSite, object, bool>>)site).Update(site, value);
        }

        public bool TupleToBoolConversion(CallSite site, object value) {
            if (value == null) {
                return false;
            } else if (value.GetType() == typeof(PythonTuple)) {
                return ((PythonTuple)value).Count != 0;
            }

            return ((CallSite<Func<CallSite, object, bool>>)site).Update(site, value);
        }

        public IEnumerable StringToIEnumerableConversion(CallSite site, string value) {
            if (value == null) {
                return ((CallSite<Func<CallSite, string, IEnumerable>>)site).Update(site, value);
            }

            return PythonOps.StringEnumerable(value);
        }

        public IEnumerator StringToIEnumeratorConversion(CallSite site, string value) {
            if (value == null) {
                return ((CallSite<Func<CallSite, string, IEnumerator>>)site).Update(site, value);
            }

            return PythonOps.StringEnumerator(value).Key;
        }

        public IEnumerable BytesToIEnumerableConversion(CallSite site, Bytes value) {
            if (value == null) {
                return ((CallSite<Func<CallSite, Bytes, IEnumerable>>)site).Update(site, value);
            }

            return PythonOps.BytesEnumerable(value);
        }

        public IEnumerator BytesToIEnumeratorConversion(CallSite site, Bytes value) {
            if (value == null) {
                return ((CallSite<Func<CallSite, Bytes, IEnumerator>>)site).Update(site, value);
            }

            return PythonOps.BytesEnumerator(value).Key;
        }

        public IEnumerable ObjectToIEnumerableConversion(CallSite site, object value) {
            if (value != null) {
                if (value is string) {
                    return PythonOps.StringEnumerable((string)value);
                } else if (value.GetType() == typeof(Bytes)) {
                    return PythonOps.BytesEnumerable((Bytes)value);
                }
            }

            return ((CallSite<Func<CallSite, object, IEnumerable>>)site).Update(site, value);
        }

        public IEnumerator ObjectToIEnumeratorConversion(CallSite site, object value) {
            if (value != null) {
                if (value is string) {
                    return PythonOps.StringEnumerator((string)value).Key;
                } else if (value.GetType() == typeof(Bytes)) {
                    return PythonOps.BytesEnumerator((Bytes)value).Key;
                }
            }

            return ((CallSite<Func<CallSite, object, IEnumerator>>)site).Update(site, value);
        }

        public Complex BigIntegerToComplexConversion(CallSite site, BigInteger value) {
            return BigIntegerOps.ConvertToComplex(value);
        }

        public Complex BigIntegerObjectToComplexConversion(CallSite site, object value) {
            if (value is BigInteger) {
                return BigIntegerOps.ConvertToComplex((BigInteger)value);
            }

            return ((CallSite<Func<CallSite, object, Complex>>)site).Update(site, value);
        }

        public object BigIntegerToComplexObjectConversion(CallSite site, BigInteger value) {
            return (object)BigIntegerOps.ConvertToComplex((BigInteger)value);
        }

        private class IdentityConversion {
            private readonly Type _type;

            public IdentityConversion(Type type) {
                _type = type;
            }
            public object Convert(CallSite site, object value) {
                if (value != null && value.GetType() == _type) {
                    return value;
                }

                return ((CallSite<Func<CallSite, object, object>>)site).Update(site, value);
            }
        }

        private class IdentityConversion<T> {
            private readonly Type _type;

            public IdentityConversion(Type type) {
                _type = type;
            }

            public T Convert(CallSite site, object value) {
                if (value != null && value.GetType() == _type) {
                    return (T)value;
                }

                return ((CallSite<Func<CallSite, object, T>>)site).Update(site, value);
            }
        }

        public override int GetHashCode() {
            return base.GetHashCode() ^ _context.Binder.GetHashCode() ^ _kind.GetHashCode();
        }

        public override bool Equals(object obj) {
            if (!(obj is PythonConversionBinder ob)) {
                return false;
            }

            return ob._context.Binder == _context.Binder && 
                _kind == ob._kind && base.Equals(obj) &&
                _retObject == ob._retObject;
        }

        public PythonContext/*!*/ Context {
            get {
                return _context;
            }
        }

        #region Conversion Logic

        private static DynamicMetaObject TryToGenericInterfaceConversion(DynamicMetaObject/*!*/ self, Type/*!*/ toType, Type/*!*/ fromType, Type/*!*/ wrapperType) {
            if (fromType.IsAssignableFrom(CompilerHelpers.GetType(self.Value))) {
                Type making = wrapperType.MakeGenericType(toType.GetGenericArguments());

                self = self.Restrict(CompilerHelpers.GetType(self.Value));

                return new DynamicMetaObject(
                    Ast.New(
                        making.GetConstructor(new Type[] { fromType }),
                        AstUtils.Convert(
                            self.Expression,
                            fromType
                        )
                    ),
                    self.Restrictions
                );
            }
            return null;
        }

        private static DynamicMetaObject/*!*/ MakeToArrayConversion(DynamicMetaObject/*!*/ self, Type/*!*/ toType) {
            self = self.Restrict(typeof(PythonTuple));

            return new DynamicMetaObject(
                Ast.Call(
                    typeof(PythonOps).GetMethod(nameof(PythonOps.ConvertTupleToArray)).MakeGenericMethod(toType.GetElementType()),
                    self.Expression
                ),
                self.Restrictions
            );
        }

        private DynamicMetaObject TryToCharConversion(DynamicMetaObject/*!*/ self) {
            DynamicMetaObject res;
            // we have an implicit conversion to char if the
            // string length == 1, but we can only represent
            // this is implicit via a rule.
            string strVal = self.Value as string;
            Expression strExpr = self.Expression;
            if (strVal == null) {
                if (self.Value is Extensible<string> extstr) {
                    strVal = extstr.Value;
                    strExpr =
                        Ast.Property(
                            AstUtils.Convert(
                                strExpr,
                                typeof(Extensible<string>)
                            ),
                            typeof(Extensible<string>).GetProperty(nameof(Extensible<string>.Value))
                        );
                }
            }

            // we can only produce a conversion if we have a string value...
            if (strVal != null) {
                self = self.Restrict(self.GetRuntimeType());

                Expression getLen = Ast.Property(
                    AstUtils.Convert(
                        strExpr,
                        typeof(string)
                    ),
                    typeof(string).GetProperty("Length")
                );

                if (strVal.Length == 1) {
                    res = new DynamicMetaObject(
                        Ast.Call(
                            AstUtils.Convert(strExpr, typeof(string)),
                            typeof(string).GetMethod("get_Chars", new[] { typeof(int) }),
                            AstUtils.Constant(0)
                        ),
                        self.Restrictions.Merge(BindingRestrictions.GetExpressionRestriction(Ast.Equal(getLen, AstUtils.Constant(1))))
                    );
                } else {
                    res = new DynamicMetaObject(
                        this.Throw(
                            Ast.Call(
                                typeof(PythonOps).GetMethod(nameof(PythonOps.TypeError)),
                                AstUtils.Constant("expected string of length 1 when converting to char, got '{0}'"),
                                Ast.NewArrayInit(typeof(object), self.Expression)
                            ),
                            ReturnType
                        ),
                        self.Restrictions.Merge(BindingRestrictions.GetExpressionRestriction(Ast.NotEqual(getLen, AstUtils.Constant(1))))
                    );
                }
            } else {
                // let the base class produce the rule
                res = null;
            }

            return res;
        }

        private DynamicMetaObject/*!*/ MakeToBoolConversion(DynamicMetaObject/*!*/ self) {
            DynamicMetaObject res;
            if (self.HasValue) {
                self = self.Restrict(self.GetRuntimeType());
            }

            // Optimization: if we already boxed it to a bool, and now
            // we're unboxing it, remove the unnecessary box.
            if (self.Expression.NodeType == ExpressionType.Convert && self.Expression.Type == typeof(object)) {
                var convert = (UnaryExpression)self.Expression;
                if (convert.Operand.Type == typeof(bool)) {
                    return new DynamicMetaObject(convert.Operand, self.Restrictions);
                }
            }

            if (self.GetLimitType() == typeof(DynamicNull)) {
                // None has no __bool__ and no __len__ but it's always false
                res = MakeNoneToBoolConversion(self);
            } else if (self.GetLimitType() == typeof(bool)) {
                // nothing special to convert from bool to bool
                res = self;
            } else if (typeof(IStrongBox).IsAssignableFrom(self.GetLimitType())) {
                // Explictly block conversion of References to bool
                res = MakeStrongBoxToBoolConversionError(self);
            } else if (self.GetLimitType().IsPrimitive || self.GetLimitType().IsEnum) {
                // optimization - rather than doing a method call for primitives and enums generate
                // the comparison to zero directly.
                res = MakePrimitiveToBoolComparison(self);
            } else {
                // anything non-null that doesn't fall under one of the above rules is true.  So we
                // fallback to the base Python conversion which will check for __bool__ and
                // __len__.  The fallback is handled by our ConvertTo site binder.
                return
                    PythonProtocol.ConvertToBool(this, self) ??
                    new DynamicMetaObject(
                        AstUtils.Constant(true),
                        self.Restrictions
                    );
            }

            return res;
        }

        private static DynamicMetaObject/*!*/ MakeNoneToBoolConversion(DynamicMetaObject/*!*/ self) {
            // null is never true
            return new DynamicMetaObject(
                AstUtils.Constant(false),
                self.Restrictions
            );
        }

        private static DynamicMetaObject/*!*/ MakePrimitiveToBoolComparison(DynamicMetaObject/*!*/ self) {
            object zeroVal = Activator.CreateInstance(self.GetLimitType());

            return new DynamicMetaObject(
                Ast.NotEqual(
                    AstUtils.Constant(zeroVal),
                    self.Expression
                ),
                self.Restrictions
            );
        }

        private DynamicMetaObject/*!*/ MakeStrongBoxToBoolConversionError(DynamicMetaObject/*!*/ self) {
            return new DynamicMetaObject(
                this.Throw(
                    Ast.Call(
                        typeof(ScriptingRuntimeHelpers).GetMethod(nameof(ScriptingRuntimeHelpers.SimpleTypeError)),
                        AstUtils.Constant("Can't convert a Reference<> instance to a bool")
                    ),
                    ReturnType
                ),
                self.Restrictions
            );
        }

        private DynamicMetaObject ConvertFromBufferProtocolToByteList(DynamicMetaObject self) {
            return new DynamicMetaObject(
                AstUtils.Convert(
                    Ast.Call(
                        AstUtils.Convert(self.Expression, typeof(IBufferProtocol)),
                        typeof(IBufferProtocol).GetMethod(nameof(IBufferProtocol.ToBytes)),
                        AstUtils.Constant(0, typeof(int)),
                        AstUtils.Constant(null, typeof(Nullable<int>))
                    ),
                    typeof(IList<byte>)
                ),
                self.Restrictions
            );
        }

        internal static DynamicMetaObject ConvertToIEnumerable(DynamicMetaObjectBinder/*!*/ conversion, DynamicMetaObject/*!*/ metaUserObject) {
            PythonType pt = MetaPythonObject.GetPythonType(metaUserObject);
            PythonContext pyContext = PythonContext.GetPythonContext(conversion);
            CodeContext context = pyContext.SharedContext;
            PythonTypeSlot pts;

            if (pt.TryResolveSlot(context, "__iter__", out pts)) {
                return MakeIterRule(metaUserObject, nameof(PythonOps.CreatePythonEnumerable));
            } else if (pt.TryResolveSlot(context, "__getitem__", out pts)) {
                return MakeGetItemIterable(metaUserObject, pyContext, pts, nameof(PythonOps.CreateItemEnumerable));
            }

            return null;
        }

        internal static DynamicMetaObject ConvertToIEnumerator(DynamicMetaObjectBinder/*!*/ conversion, DynamicMetaObject/*!*/ metaUserObject) {
            PythonType pt = MetaPythonObject.GetPythonType(metaUserObject);
            PythonContext state = PythonContext.GetPythonContext(conversion);
            CodeContext context = state.SharedContext;
            PythonTypeSlot pts;


            if (pt.TryResolveSlot(context, "__iter__", out pts)) {
                ParameterExpression tmp = Ast.Parameter(typeof(object), "iterVal");

                return new DynamicMetaObject(
                    Expression.Block(
                        new[] { tmp },
                        Expression.Call(
                            typeof(PythonOps).GetMethod(nameof(PythonOps.CreatePythonEnumerator)),
                            Ast.Block(
                                MetaPythonObject.MakeTryGetTypeMember(
                                    state,
                                    pts,
                                    metaUserObject.Expression,
                                    tmp
                                ),
                                DynamicExpression.Dynamic(
                                    new PythonInvokeBinder(
                                        state,
                                        new CallSignature(0)
                                    ),
                                    typeof(object),
                                    AstUtils.Constant(context),
                                    tmp
                                )
                            )
                        )
                    ),
                    metaUserObject.Restrictions
                );
            } else if (pt.TryResolveSlot(context, "__getitem__", out pts)) {
                return MakeGetItemIterable(metaUserObject, state, pts, nameof(PythonOps.CreateItemEnumerator));
            }

            return null;
        }

        private static DynamicMetaObject MakeGetItemIterable(DynamicMetaObject metaUserObject, PythonContext state, PythonTypeSlot pts, string method) {
            ParameterExpression tmp = Ast.Parameter(typeof(object), "getitemVal");
            return new DynamicMetaObject(
                Expression.Block(
                    new[] { tmp },
                    Expression.Call(
                        typeof(PythonOps).GetMethod(method),
                        Ast.Block(
                            MetaPythonObject.MakeTryGetTypeMember(
                                state,
                                pts,
                                tmp,
                                metaUserObject.Expression,
                                Ast.Call(
                                    typeof(DynamicHelpers).GetMethod(nameof(DynamicHelpers.GetPythonType)),
                                    AstUtils.Convert(
                                        metaUserObject.Expression,
                                        typeof(object)
                                    )
                                )
                            ),
                            tmp
                        ),
                        AstUtils.Constant(
                            CallSite<Func<CallSite, CodeContext, object, int, object>>.Create(
                                new PythonInvokeBinder(state, new CallSignature(1))
                            )
                        )
                    )
                ),
                metaUserObject.Restrictions
            );
        }

        private static DynamicMetaObject/*!*/ MakeIterRule(DynamicMetaObject/*!*/ self, string methodName) {
            return new DynamicMetaObject(
                Ast.Call(
                    typeof(PythonOps).GetMethod(methodName),
                    AstUtils.Convert(self.Expression, typeof(object))
                ),
                self.Restrictions
            );
        }

        #endregion

        public override string ToString() {
            return String.Format("Python Convert {0} {1}", Type, ResultKind);
        }

        #region IExpressionSerializable Members

        public Expression CreateExpression() {
            return Ast.Call(
                typeof(PythonOps).GetMethod(nameof(PythonOps.MakeConversionAction)),
                BindingHelpers.CreateBinderStateExpression(),
                AstUtils.Constant(Type),
                AstUtils.Constant(ResultKind)
            );
        }

        #endregion
    }

    internal class CompatConversionBinder : ConvertBinder {
        private readonly PythonConversionBinder _binder;

        public CompatConversionBinder(PythonConversionBinder binder, Type toType, bool isExplicit)
            : base(toType, isExplicit) {
            _binder = binder;
        }

        public override DynamicMetaObject FallbackConvert(DynamicMetaObject target, DynamicMetaObject errorSuggestion) {
            return _binder.FallbackConvert(ReturnType, target, errorSuggestion);
        }
    }
}<|MERGE_RESOLUTION|>--- conflicted
+++ resolved
@@ -170,26 +170,15 @@
 
                         // Interface conversion helpers...
                         if (genTo == typeof(IList<>)) {
-<<<<<<< HEAD
-                            res = TryToGenericInterfaceConversion(self, type, typeof(IList<object>), typeof(ListGenericWrapper<>));
-=======
-                            if (self.LimitType == typeof(string)) {
-                                res = new DynamicMetaObject(
-                                    Ast.Call(
-                                        typeof(PythonOps).GetMethod(nameof(PythonOps.MakeByteArray)),
-                                        AstUtils.Convert(self.Expression, typeof(string))
-                                    ),
-                                    BindingRestrictions.GetTypeRestriction(
-                                        self.Expression,
-                                        typeof(string)
-                                    )
-                                );
-                            } else if (type.GenericTypeArguments[0] == typeof(byte) && self.Value is IBufferProtocol) {
-                                res = ConvertFromBufferProtocolToByteList(self.Restrict(self.GetLimitType()));
+                            if (type.GenericTypeArguments[0] == typeof(byte) && self.Value is IBufferProtocol) {
+                                res = ConvertFromBufferProtocolToByteList(self.Restrict(self.GetLimitType()), typeof(IList<byte>));
                             } else {
                                 res = TryToGenericInterfaceConversion(self, type, typeof(IList<object>), typeof(ListGenericWrapper<>));
                             }
->>>>>>> 51748405
+                        } else if (genTo == typeof(IReadOnlyList<>)) {
+                            if (type.GenericTypeArguments[0] == typeof(byte) && self.Value is IBufferProtocol) {
+                                res = ConvertFromBufferProtocolToByteList(self.Restrict(self.GetLimitType()), typeof(IReadOnlyList<byte>));
+                            }
                         } else if (genTo == typeof(IDictionary<,>)) {
                             res = TryToGenericInterfaceConversion(self, type, typeof(IDictionary<object, object>), typeof(DictionaryGenericWrapper<,>));
                         } else if (genTo == typeof(IEnumerable<>)) {
@@ -731,7 +720,7 @@
             );
         }
 
-        private DynamicMetaObject ConvertFromBufferProtocolToByteList(DynamicMetaObject self) {
+        private DynamicMetaObject ConvertFromBufferProtocolToByteList(DynamicMetaObject self, Type toType) {
             return new DynamicMetaObject(
                 AstUtils.Convert(
                     Ast.Call(
@@ -740,7 +729,7 @@
                         AstUtils.Constant(0, typeof(int)),
                         AstUtils.Constant(null, typeof(Nullable<int>))
                     ),
-                    typeof(IList<byte>)
+                    toType
                 ),
                 self.Restrictions
             );
