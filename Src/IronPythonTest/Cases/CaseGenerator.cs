﻿// Licensed to the .NET Foundation under one or more agreements.
// The .NET Foundation licenses this file to you under the Apache 2.0 License.
// See the LICENSE file in the project root for more information.

using System;
using System.Collections;
using System.Collections.Generic;
using System.Data;
using System.IO;
using System.Runtime.InteropServices;

using IronPython;
using IronPythonTest.Util;

using NUnit.Framework;

namespace IronPythonTest.Cases {
    public class TestInfo {
        public TestInfo(string path, string baseName, string rootDir, TestManifest testManifest) {
            this.Path = path;
            this.Text = LoadTest(path);
            this.Name = GetName(path, baseName, rootDir);
            this.Options = testManifest[this.Name];
        }

        public string Path { get; }
        public string Text { get; }
        public string Name { get; }
        public TestOptions Options { get; }

        private static string LoadTest(string path) {
            return File.ReadAllText(path);
        }

        private static string GetName(string path, string baseName, string rootDir) {
            var root = CaseExecuter.FindRoot();
            var dir = System.IO.Path.GetDirectoryName(path).Replace(root, string.Empty).Replace(rootDir, string.Empty).Replace('\\', '.').Replace('/', '.').TrimStart('.');
            if (string.IsNullOrWhiteSpace(dir)) {
                return $"{baseName}.{System.IO.Path.GetFileNameWithoutExtension(path)}";
            }
            return $"{baseName}.{dir}.{System.IO.Path.GetFileNameWithoutExtension(path)}";
        }

        public override string ToString() {
            return this.Name;
        }
    }

    internal abstract class CommonCaseGenerator<TCases> : IEnumerable {
        protected readonly TestManifest manifest = new TestManifest(typeof(TCases));
        protected static readonly string category = ((TestFixtureAttribute)typeof(TCases).GetCustomAttributes(typeof(TestFixtureAttribute), false)[0]).Category;

        public IEnumerator GetEnumerator() {
            foreach (var testcase in GetTests()) {
                var name = testcase.Name;
                var framework = TestContext.Parameters["FRAMEWORK"];
                if (!string.IsNullOrWhiteSpace(framework)) {
                    name = $"{framework}.{testcase.Name}";
                }

                var result = new TestCaseData(testcase)
                    .SetCategory(category)
                    .SetName(name)
                    .Returns(0);
                result.Properties.Add("_CodeFilePath", testcase.Path);

                var runIgnored = !string.IsNullOrWhiteSpace(TestContext.Parameters["RUN_IGNORED"]);

                if (testcase.Options.Ignore && !runIgnored) {
                    if (!string.IsNullOrWhiteSpace(testcase.Options.Reason)) {
                        result.Ignore($"ignored - {testcase.Options.Reason}");
                    } else {
                        result.Ignore("ignored");
                    }
                }

                if (!ConditionMatched(testcase.Options.RunCondition)) {
                    if (!string.IsNullOrWhiteSpace(testcase.Options.Reason)) {
                        result.Ignore($"condition ({testcase.Options.RunCondition}) - {testcase.Options.Reason}");
                    } else {
                        result.Ignore($"condition ({testcase.Options.RunCondition})");
                    }
                }

                yield return result;
            }
        }

        protected abstract IEnumerable<TestInfo> GetTests();

        protected bool ConditionMatched(string condition) {
            bool result = true;
            if (!string.IsNullOrEmpty(condition)) {
                try {
                    result = EvaluateExpression(condition);
                } catch (Exception ex) {
                    Console.WriteLine($"Error evaluating test condition '{condition}', will run the test anyway: {ex.Message}");
                    result = true;
                }
            }

            return result;
        }

        private bool EvaluateExpression(string expression) {
            var dummy = new DataTable();
            string filter = expression;
            var replacements = new Dictionary<string, string>() {
                // variables
                { "$(IS_NETCOREAPP)", IronPython.Runtime.ClrModule.IsNetCoreApp.ToString() },
<<<<<<< HEAD
                { "$(IS_NETCOREAPP21)", (IronPython.Runtime.ClrModule.IsNetCoreApp && IronPython.Runtime.ClrModule.FrameworkDescription.StartsWith(".NET Core 2.", StringComparison.Ordinal)).ToString() },
=======
                { "$(IS_NETSTANDARD)", IronPython.Runtime.ClrModule.TargetFramework.StartsWith(".NETStandard", StringComparison.Ordinal).ToString() },
>>>>>>> c1345b47
                { "$(IS_MONO)", IronPython.Runtime.ClrModule.IsMono.ToString() },
                { "$(IS_DEBUG)", IronPython.Runtime.ClrModule.IsDebug.ToString() },
                { "$(IS_POSIX)", (RuntimeInformation.IsOSPlatform(OSPlatform.OSX) || RuntimeInformation.IsOSPlatform(OSPlatform.Linux)).ToString() },
                { "$(IS_OSX)", RuntimeInformation.IsOSPlatform(OSPlatform.OSX).ToString() },
                { "$(IS_LINUX)", RuntimeInformation.IsOSPlatform(OSPlatform.Linux).ToString() },
                { "$(IS_WINDOWS)", RuntimeInformation.IsOSPlatform(OSPlatform.Windows).ToString() },

                // operators
                { "==", "=" },
                { "||", "OR" },
                { "\"\"", "\"" },
                { "\"", "'" },
                { "&&", "AND" },
                { "!=", "<>" }
            };

            foreach (var replacement in replacements) {
                expression = expression.Replace(replacement.Key, replacement.Value);
            }

            try {
                object res = dummy.Compute(expression, null);
                if (res is bool) {
                    return (bool)res;
                }
            } catch (EvaluateException ex) {
                if (ex.Message.StartsWith("The expression contains undefined function call", StringComparison.Ordinal))
                    throw new Exception("A variable used in the filter expression is not defined");
                throw new Exception($"Invalid filter: {ex.Message}");
            } catch (SyntaxErrorException ex) {
                throw new Exception($"Invalid filter: {ex.Message}");
            }

            throw new Exception($"Invalid filter, does not evaluate to true or false: {filter}");
        }
    }
}<|MERGE_RESOLUTION|>--- conflicted
+++ resolved
@@ -108,11 +108,7 @@
             var replacements = new Dictionary<string, string>() {
                 // variables
                 { "$(IS_NETCOREAPP)", IronPython.Runtime.ClrModule.IsNetCoreApp.ToString() },
-<<<<<<< HEAD
-                { "$(IS_NETCOREAPP21)", (IronPython.Runtime.ClrModule.IsNetCoreApp && IronPython.Runtime.ClrModule.FrameworkDescription.StartsWith(".NET Core 2.", StringComparison.Ordinal)).ToString() },
-=======
                 { "$(IS_NETSTANDARD)", IronPython.Runtime.ClrModule.TargetFramework.StartsWith(".NETStandard", StringComparison.Ordinal).ToString() },
->>>>>>> c1345b47
                 { "$(IS_MONO)", IronPython.Runtime.ClrModule.IsMono.ToString() },
                 { "$(IS_DEBUG)", IronPython.Runtime.ClrModule.IsDebug.ToString() },
                 { "$(IS_POSIX)", (RuntimeInformation.IsOSPlatform(OSPlatform.OSX) || RuntimeInformation.IsOSPlatform(OSPlatform.Linux)).ToString() },
