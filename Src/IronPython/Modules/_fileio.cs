--- conflicted
+++ resolved
@@ -527,17 +527,10 @@
 
             #endregion
         }
-<<<<<<< HEAD
 
 #if !NETCOREAPP
-        private static void Write(this Stream stream, ReadOnlySpan<byte> buffer) {
-            stream.Write(buffer.ToArray(), 0, buffer.Length);
-        }
-
         private static bool Contains(this string str, char value)
             => str.IndexOf(value) != -1;
 #endif
-=======
->>>>>>> 0573b676
     }
 }