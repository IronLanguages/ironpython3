--- conflicted
+++ resolved
@@ -104,13 +104,9 @@
         internal static readonly PythonType _pythonTypeType = DynamicHelpers.GetPythonTypeFromType(typeof(PythonType));
         private static readonly WeakReference[] _emptyWeakRef = new WeakReference[0];
         private static object _subtypesLock = new object();
-<<<<<<< HEAD
+
         internal static Func<string, Exception, Exception> DefaultMakeException = (message, innerException) => new Exception(message, innerException);
-
         internal static Func<string, Exception> DefaultMakeExceptionNoInnerException = (message) => { return DefaultMakeException(message, null); };
-=======
-        internal static readonly Func<string, Exception> DefaultMakeException = (message) => new Exception(message);
->>>>>>> f0c5dc90
 
         /// <summary>
         /// Provides delegates that will invoke a parameterless type ctor.  The first key provides
