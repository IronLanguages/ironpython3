﻿// Licensed to the .NET Foundation under one or more agreements.
// The .NET Foundation licenses this file to you under the Apache 2.0 License.
// See the LICENSE file in the project root for more information.

#nullable enable

using System;
using System.Collections;
using System.Collections.Generic;
using System.Diagnostics;
using System.Linq;
using System.Linq.Expressions;
using System.Numerics;
using System.Runtime.InteropServices;
using System.Text;

using Microsoft.Scripting.Runtime;
using Microsoft.Scripting.Utils;

using IronPython.Runtime.Operations;
using IronPython.Runtime.Types;

namespace IronPython.Runtime {
    [PythonType("bytes"), Serializable]
    public class Bytes : IList<byte>, IReadOnlyList<byte>, IEquatable<Bytes>, ICodeFormattable, IExpressionSerializable, IBufferProtocol {
        private readonly byte[] _bytes;
        internal static readonly Bytes Empty = new Bytes();

        public Bytes() {
            _bytes = new byte[0];
        }

<<<<<<< HEAD
        public Bytes(CodeContext context, object? source) {
            if (PythonTypeOps.TryInvokeUnaryOperator(context, source, "__bytes__", out object? res)) {
                if (res is Bytes bytes) {
                    _bytes = bytes._bytes;
                } else {
                    throw PythonOps.TypeError("__bytes__ returned non-bytes (got '{0}' from type '{1}')", PythonOps.GetPythonTypeName(res), PythonOps.GetPythonTypeName(source));
                }
            } else {
                _bytes = ByteArray.GetBytes(source, useHint: true).ToArray();
=======
        public Bytes(object? source) {
            if (Converter.TryConvertToIndex(source, throwOverflowError: true, out int size)) {
                if (size < 0) throw PythonOps.ValueError("negative count");
                _bytes = new byte[size];
            } else {
                _bytes = ByteArray.GetBytes(source, useHint: true).ToArray(); 
>>>>>>> b30afbf3
            }
        }

        public Bytes([NotNull]IEnumerable<object?> source) {
            _bytes = source.Select(b => ((int)PythonOps.Index(b)).ToByteChecked()).ToArray();
        }

        public Bytes([NotNull]IEnumerable<byte> bytes) {
            _bytes = bytes.ToArray();
        }

        public Bytes([BytesLike, NotNull]ReadOnlyMemory<byte> bytes) {
            _bytes = bytes.ToArray();
        }

        public Bytes([NotNull]PythonList bytes) {
            _bytes = ByteOps.GetBytes(bytes).ToArray();
        }

        public Bytes(int size) {
            if (size < 0) throw PythonOps.ValueError("negative count");
            _bytes = new byte[size];
        }

        public Bytes([NotNull]byte[] bytes) {
            _bytes = bytes.ToArray();
        }

        private Bytes(byte[] bytes, bool copyData) {
            _bytes = copyData ? _bytes.ToArray() : bytes;
        }

        public Bytes([NotNull]string @string) {
            throw PythonOps.TypeError("string argument without an encoding");
        }

        public Bytes(CodeContext context, [NotNull]string @string, [NotNull]string encoding) {
            _bytes = StringOps.encode(context, @string, encoding, "strict").UnsafeByteArray;
        }

        public Bytes(CodeContext context, [NotNull]string @string, [NotNull]string encoding, [NotNull]string errors) {
            _bytes = StringOps.encode(context, @string, encoding, errors).UnsafeByteArray;
        }

        private static readonly IReadOnlyList<Bytes> oneByteBytes = Enumerable.Range(0, 256).Select(i => new Bytes(new byte[] { (byte)i }, false)).ToArray();

        internal static Bytes FromByte(byte b) {
            return oneByteBytes[b];
        }

        internal static Bytes Make(byte[] bytes) {
            return new Bytes(bytes, copyData: false);
        }

        internal byte[] UnsafeByteArray {
            [PythonHidden]
            get => _bytes;
        }

        #region Public Python API surface

        public Bytes capitalize() {
            if (Count == 0) {
                return this;
            }

            return new Bytes(_bytes.Capitalize());
        }

        public Bytes center(int width) => center(width, (byte)' ');

        public Bytes center(int width, [BytesLike, NotNull]IList<byte> fillchar)
            => center(width, fillchar.ToByte("center", 2));

        private Bytes center(int width, byte fillchar) {
            var res = _bytes.TryCenter(width, fillchar);
            return res == null ? this : new Bytes(res);
        }

        public int count([BytesLike, NotNull]IList<byte> sub) => count(sub, null, null);

        public int count([BytesLike, NotNull]IList<byte> sub, int? start) => count(sub, start, null);

        public int count([BytesLike, NotNull]IList<byte> sub, int? start, int? end)
            => _bytes.CountOf(sub, start ?? 0, end ?? Count);

        public int count(int @byte) => count(@byte, null, null);

        public int count(int @byte, int? start) => count(@byte, start, null);

        public int count(int @byte, int? start, int? end)
            => _bytes.CountOf(Bytes.FromByte(@byte.ToByteChecked()), start ?? 0, end ?? Count);

        public string decode(CodeContext context, [NotNull]string encoding = "utf-8", [NotNull]string errors = "strict") {
            return StringOps.RawDecode(context, new MemoryView(this), encoding, errors);
        }

        public string decode(CodeContext context, [NotNull]Encoding encoding, [NotNull]string errors = "strict") {
            return StringOps.DoDecode(context, _bytes, errors, StringOps.GetEncodingName(encoding, normalize: false), encoding);
        }

        public bool endswith([BytesLike, NotNull]IList<byte> suffix) {
            return _bytes.EndsWith(suffix);
        }

        public bool endswith([BytesLike, NotNull]IList<byte> suffix, int start) {
            return _bytes.EndsWith(suffix, start, _bytes.Length);
        }

        public bool endswith([BytesLike, NotNull]IList<byte> suffix, int start, int end) {
            return _bytes.EndsWith(suffix, start, end);
        }

        public bool endswith([NotNull]IList<byte> suffix, object? start) {
            return endswith(suffix, start, null);
        }

        public bool endswith([BytesLike, NotNull]IList<byte> suffix, object? start, object? end) {
            int istart = start != null ? Converter.ConvertToIndex(start) : 0;
            int iend = end != null ? Converter.ConvertToIndex(end) : _bytes.Length;
            return _bytes.EndsWith(suffix, istart, iend);
        }

        public bool endswith([NotNull]PythonTuple suffix) {
            return _bytes.EndsWith(suffix);
        }

        public bool endswith([NotNull]PythonTuple suffix, int start) {
            return _bytes.EndsWith(suffix, start, _bytes.Length);
        }

        public bool endswith([NotNull]PythonTuple suffix, int start, int end) {
            return _bytes.EndsWith(suffix, start, end);
        }

        public bool endswith([NotNull]PythonTuple suffix, object? start) {
            return endswith(suffix, start, null);
        }

        public bool endswith([NotNull]PythonTuple suffix, object? start, object? end) {
            int istart = start != null ? Converter.ConvertToIndex(start) : 0;
            int iend = end != null ? Converter.ConvertToIndex(end) : _bytes.Length;
            return _bytes.EndsWith(suffix, istart, iend);
        }

        [Documentation("\n" + // hidden overload
            "Return True if self ends with the specified suffix, False otherwise.\n" +
            "With optional start, test self beginning at that position.\n" +
            "With optional end, stop comparing self at that position.\n" +
            "suffix can also be a tuple of bytes-like objects to try.")]
        public bool endswith(object? suffix, object? start = null, object? end = null) {
            if (suffix is IList<byte> blist) return endswith(blist, start, end);
            if (suffix is PythonTuple tuple) return endswith(tuple, start, end);
            throw PythonOps.TypeError("{0} first arg must be a bytes-like object or a tuple of bytes-like objects, not {1}", nameof(endswith), PythonOps.GetPythonTypeName(suffix));
        }

        public Bytes expandtabs() {
            return expandtabs(8);
        }

        public Bytes expandtabs(int tabsize) {
            return new Bytes(_bytes.ExpandTabs(tabsize));
        }

        public int find([BytesLike, NotNull]IList<byte> sub)
            => _bytes.Find(sub, 0, _bytes.Length);

        public int find([BytesLike, NotNull]IList<byte> sub, int start)
            => _bytes.Find(sub, start, _bytes.Length);

        public int find([BytesLike, NotNull]IList<byte> sub, int start, int end)
            => _bytes.Find(sub, start, end);

        public int find([BytesLike, NotNull]IList<byte> sub, object? start)
            => find(sub, start, null);

        public int find([BytesLike, NotNull]IList<byte> sub, object? start, object? end) {
            int istart = start != null ? Converter.ConvertToIndex(start) : 0;
            int iend = end != null ? Converter.ConvertToIndex(end) : _bytes.Length;
            return _bytes.Find(sub, istart, iend);
        }

        public int find(BigInteger @byte)
            => _bytes.IndexOfByte(@byte.ToByteChecked(), 0, _bytes.Length);

        public int find(BigInteger @byte, int start)
            => _bytes.IndexOfByte(@byte.ToByteChecked(), start, _bytes.Length);

        public int find(BigInteger @byte, int start, int end)
            => _bytes.IndexOfByte(@byte.ToByteChecked(), start, end);

        public int find(BigInteger @byte, object? start)
            => find(@byte, start, null);

        public int find(BigInteger @byte, object? start, object? end) {
            int istart = start != null ? Converter.ConvertToIndex(start) : 0;
            int iend = end != null ? Converter.ConvertToIndex(end) : _bytes.Length;
            return _bytes.IndexOfByte(@byte.ToByteChecked(), istart, iend);
        }

        public static Bytes fromhex([NotNull]string @string) {
            return new Bytes(IListOfByteOps.FromHex(@string));
        }

        public int index([BytesLike, NotNull]IList<byte> sub)
            => index(sub, 0, _bytes.Length);

        public int index([BytesLike, NotNull]IList<byte> sub, int start)
            => index(sub, start, _bytes.Length);

        public int index([BytesLike, NotNull]IList<byte> sub, int start, int end) {
            int res = find(sub, start, end);
            if (res == -1) {
                throw PythonOps.ValueError("subsection not found");
            }

            return res;
        }

        public int index([BytesLike, NotNull]IList<byte> sub, object? start)
            => index(sub, start, null);

        public int index([BytesLike, NotNull]IList<byte> sub, object? start, object? end) {
            int istart = start != null ? Converter.ConvertToIndex(start) : 0;
            int iend = end != null ? Converter.ConvertToIndex(end) : _bytes.Length;
            return index(sub, istart, iend);
        }

        public int index(BigInteger @byte)
            => index(Bytes.FromByte(@byte.ToByteChecked()));

        public int index(BigInteger @byte, int? start)
            => index(Bytes.FromByte(@byte.ToByteChecked()), start);

        public int index(BigInteger @byte, int start, int end)
            => index(Bytes.FromByte(@byte.ToByteChecked()), start, end);

        public int index(BigInteger @byte, object? start)
            => index(Bytes.FromByte(@byte.ToByteChecked()), start, null);

        public int index(BigInteger @byte, object? start, object? end)
            => index(Bytes.FromByte(@byte.ToByteChecked()), start, end);

        public bool isalnum() => _bytes.IsAlphaNumeric();

        public bool isalpha() => _bytes.IsLetter();

        public bool isdigit() => _bytes.IsDigit();

        public bool islower() => _bytes.IsLower();

        public bool isspace() => _bytes.IsWhiteSpace();

        /// <summary>
        /// return true if self is a titlecased string and there is at least one
        /// character in self; also, uppercase characters may only follow uncased
        /// characters (e.g. whitespace) and lowercase characters only cased ones. 
        /// return false otherwise.
        /// </summary>
        public bool istitle() => _bytes.IsTitle();

        public bool isupper() => _bytes.IsUpper();

        /// <summary>
        /// Return a string which is the concatenation of the strings 
        /// in the sequence seq. The separator between elements is the 
        /// string providing this method
        /// </summary>
        public Bytes join(object? sequence) {
            IEnumerator seq = PythonOps.GetEnumerator(sequence);
            if (!seq.MoveNext()) {
                return Empty;
            }

            // check if we have just a sequnce of just one value - if so just
            // return that value.
            object? curVal = seq.Current;
            if (!seq.MoveNext()) {
                return JoinOne(curVal);
            }

            List<byte> ret = new List<byte>();
            ByteOps.AppendJoin(curVal, 0, ret);

            int index = 1;
            do {
                ret.AddRange(this);

                ByteOps.AppendJoin(seq.Current, index, ret);

                index++;
            } while (seq.MoveNext());

            return new Bytes(ret);
        }

        public Bytes join([NotNull]PythonList sequence) {
            if (sequence.__len__() == 0) {
                return new Bytes();
            } else if (sequence.__len__() == 1) {
                return JoinOne(sequence[0]);
            }

            List<byte> ret = new List<byte>();
            ByteOps.AppendJoin(sequence._data[0], 0, ret);
            for (int i = 1; i < sequence._size; i++) {
                ret.AddRange(this);
                ByteOps.AppendJoin(sequence._data[i], i, ret);
            }

            return new Bytes(ret);
        }

        public Bytes ljust(int width) {
            return ljust(width, (byte)' ');
        }

        public Bytes ljust(int width, [BytesLike, NotNull]IList<byte> fillchar) {
            return ljust(width, fillchar.ToByte("ljust", 2));
        }

        private Bytes ljust(int width, byte fillchar) {
            int spaces = width - Count;
            if (spaces <= 0) {
                return this;
            }

            List<byte> ret = new List<byte>(width);
            ret.AddRange(_bytes);
            for (int i = 0; i < spaces; i++) {
                ret.Add(fillchar);
            }
            return new Bytes(ret);
        }

        public Bytes lower() {
            return new Bytes(_bytes.ToLower());
        }

        public Bytes lstrip() {
            var res = _bytes.LeftStrip();
            return res == null ? this : new Bytes(res);
        }

        public Bytes lstrip([BytesLike]IList<byte>? chars) {
            if (chars == null) return lstrip();
            var res = _bytes.LeftStrip(chars);
            return res == null ? this : new Bytes(res);
        }

        public static Bytes maketrans([BytesLike, NotNull]IList<byte> from, [BytesLike, NotNull]IList<byte> to) {
            if (from.Count != to.Count) throw PythonOps.ValueError("maketrans arguments must have same length");

            var bytes = new byte[256];
            for (var i = 0; i < 256; i++) {
                bytes[i] = (byte)i;
            }
            for (var i = 0; i < from.Count; i++) {
                bytes[from[i]] = to[i];
            }
            return Make(bytes);
        }

        public PythonTuple partition([BytesLike, NotNull]IList<byte> sep) {
            if (sep.Count == 0) {
                throw PythonOps.ValueError("empty separator");
            }

            object[] obj = new object[3] { Empty, Empty, Empty };

            if (Count != 0) {
                int index = find(sep);
                if (index == -1) {
                    obj[0] = this;
                } else {
                    obj[0] = new Bytes(_bytes.Substring(0, index));
                    obj[1] = sep;
                    obj[2] = new Bytes(_bytes.Substring(index + sep.Count, Count - index - sep.Count));
                }
            }

            return PythonTuple.MakeTuple(obj);
        }

        public Bytes replace([BytesLike, NotNull]IList<byte> old, [BytesLike, NotNull]IList<byte> @new, int count = -1) {
            if (count == 0) {
                return GetType() == typeof(Bytes) ? this : new Bytes(_bytes, copyData: false);
            }

            return new Bytes(_bytes.Replace(old, @new, count));
        }

        public int rfind([BytesLike, NotNull]IList<byte> sub)
            => _bytes.ReverseFind(sub, 0, _bytes.Length);

        public int rfind([BytesLike, NotNull]IList<byte> sub, int start)
            => _bytes.ReverseFind(sub, start, _bytes.Length);

        public int rfind([BytesLike, NotNull]IList<byte> sub, int start, int end)
            => _bytes.ReverseFind(sub, start, end);

        public int rfind([BytesLike, NotNull]IList<byte> sub, object? start)
            => rfind(sub, start, null);

        public int rfind([BytesLike, NotNull]IList<byte> sub, object? start, object? end) {
            int istart = start != null ? Converter.ConvertToIndex(start) : 0;
            int iend = end != null ? Converter.ConvertToIndex(end) : _bytes.Length;
            return _bytes.ReverseFind(sub, istart, iend);
        }

        public int rfind(BigInteger @byte)
            => rfind(Bytes.FromByte(@byte.ToByteChecked()));

        public int rfind(BigInteger @byte, int start)
            => rfind(Bytes.FromByte(@byte.ToByteChecked()), start);

        public int rfind(BigInteger @byte, int start, int end)
            => rfind(Bytes.FromByte(@byte.ToByteChecked()), start, end);

        public int rfind(BigInteger @byte, object? start)
            => rfind(Bytes.FromByte(@byte.ToByteChecked()), start, null);

        public int rfind(BigInteger @byte, object? start, object? end)
            => rfind(Bytes.FromByte(@byte.ToByteChecked()), start, end);

        public int rindex([BytesLike, NotNull]IList<byte> sub)
            => rindex(sub, 0, _bytes.Length);

        public int rindex([BytesLike, NotNull]IList<byte> sub, int start)
            => rindex(sub, start, _bytes.Length);

        public int rindex([BytesLike, NotNull]IList<byte> sub, int start, int end) {
            int ret = rfind(sub, start, end);
            if (ret == -1) {
                throw PythonOps.ValueError("subsection not found");
            }

            return ret;
        }

        public int rindex([BytesLike, NotNull]IList<byte> sub, object? start)
            => rindex(sub, start, null);

        public int rindex([BytesLike, NotNull]IList<byte> sub, object? start, object? end) {
            int istart = start != null ? Converter.ConvertToIndex(start) : 0;
            int iend = end != null ? Converter.ConvertToIndex(end) : _bytes.Length;
            return rindex(sub, istart, iend);
        }

        public int rindex(BigInteger @byte)
            => rindex(Bytes.FromByte(@byte.ToByteChecked()));

        public int rindex(BigInteger @byte, int start)
            => rindex(Bytes.FromByte(@byte.ToByteChecked()), start);

        public int rindex(BigInteger @byte, int start, int end)
            => rindex(Bytes.FromByte(@byte.ToByteChecked()), start, end);

        public int rindex(BigInteger @byte, object? start)
            => rindex(Bytes.FromByte(@byte.ToByteChecked()), start, null);

        public int rindex(BigInteger @byte, object? start, object? end)
            => rindex(Bytes.FromByte(@byte.ToByteChecked()), start, end);

        public Bytes rjust(int width) {
            return rjust(width, (byte)' ');
        }

        public Bytes rjust(int width, [BytesLike, NotNull]IList<byte> fillchar) {
            return rjust(width, fillchar.ToByte("rjust", 2));
        }

        private Bytes rjust(int width, byte fillchar) {
            int spaces = width - Count;
            if (spaces <= 0) {
                return this;
            }

            List<byte> ret = new List<byte>(width);
            for (int i = 0; i < spaces; i++) {
                ret.Add(fillchar);
            }
            ret.AddRange(_bytes);
            return new Bytes(ret);
        }

        public PythonTuple rpartition([BytesLike, NotNull]IList<byte> sep) {
            if (sep.Count == 0) {
                throw PythonOps.ValueError("empty separator");
            }

            object[] obj = new object[3] { Empty, Empty, Empty };
            if (Count != 0) {
                int index = rfind(sep);
                if (index == -1) {
                    obj[2] = this;
                } else {
                    obj[0] = new Bytes(_bytes.Substring(0, index));
                    obj[1] = sep;
                    obj[2] = new Bytes(_bytes.Substring(index + sep.Count, Count - index - sep.Count));
                }
            }
            return PythonTuple.MakeTuple(obj);
        }

        public PythonList rsplit([BytesLike]IList<byte>? sep = null, int maxsplit = -1) {
            return _bytes.RightSplit(sep, maxsplit, x => new Bytes(new List<byte>(x)));
        }

        public Bytes rstrip() {
            var res = _bytes.RightStrip();
            return res == null ? this : new Bytes(res);
        }

        public Bytes rstrip([BytesLike]IList<byte>? chars) {
            if (chars == null) return rstrip();
            var res = _bytes.RightStrip(chars);
            return res == null ? this : new Bytes(res);
        }

        public PythonList split([BytesLike]IList<byte>? sep = null, int maxsplit = -1) {
            return _bytes.Split(sep, maxsplit, x => new Bytes(x));
        }

        public PythonList splitlines() {
            return splitlines(false);
        }

        public PythonList splitlines(bool keepends) {
            return _bytes.SplitLines(keepends, x => new Bytes(x));
        }

        public bool startswith([BytesLike, NotNull]IList<byte> prefix) {
            return _bytes.StartsWith(prefix);
        }

        public bool startswith([BytesLike, NotNull]IList<byte> prefix, int start) {
            return _bytes.StartsWith(prefix, start, _bytes.Length);
        }

        public bool startswith([BytesLike, NotNull]IList<byte> prefix, int start, int end) {
            return _bytes.StartsWith(prefix, start, end);
        }

        public bool startswith([BytesLike, NotNull]IList<byte> prefix, object? start) {
            return startswith(prefix, start, null);
        }

        public bool startswith([BytesLike, NotNull]IList<byte> prefix, object? start, object? end) {
            int istart = start != null ? Converter.ConvertToIndex(start) : 0;
            int iend = end != null ? Converter.ConvertToIndex(end) : _bytes.Length;
            return _bytes.StartsWith(prefix, istart, iend);
        }

        public bool startswith([NotNull]PythonTuple prefix) {
            return _bytes.StartsWith(prefix);
        }

        public bool startswith([NotNull]PythonTuple prefix, int start) {
            return _bytes.StartsWith(prefix, start, _bytes.Length);
        }

        public bool startswith([NotNull]PythonTuple prefix, int start, int end) {
            return _bytes.StartsWith(prefix, start, end);
        }

        public bool startswith([NotNull]PythonTuple prefix, object? start) {
            return startswith(prefix, start, null);
        }

        public bool startswith([NotNull]PythonTuple prefix, object? start, object? end) {
            int istart = start != null ? Converter.ConvertToIndex(start) : 0;
            int iend = end != null ? Converter.ConvertToIndex(end) : _bytes.Length;
            return _bytes.StartsWith(prefix, istart, iend);
        }

        [Documentation("\n" + // hidden overload
            "Return True if self starts with the specified prefix, False otherwise.\n" +
            "With optional start, test self beginning at that position.\n" +
            "With optional end, stop comparing self at that position.\n" +
            "prefix can also be a tuple of bytes-like objects to try.")]
        public bool startswith(object? prefix, object? start = null, object? end = null) {
            if (prefix is IList<byte> blist) return startswith(blist, start, end);
            if (prefix is PythonTuple tuple) return startswith(tuple, start, end);
            throw PythonOps.TypeError("{0} first arg must be a bytes-like object or a tuple of bytes-like objects, not {1}", nameof(startswith), PythonOps.GetPythonTypeName(prefix));
        }

        public Bytes strip() {
            var res = _bytes.Strip();
            return res == null ? this : new Bytes(res);
        }

        public Bytes strip([BytesLike]IList<byte>? chars) {
            if (chars == null) return strip();
            var res = _bytes.Strip(chars);
            return res == null ? this : new Bytes(res);
        }

        public Bytes swapcase() {
            return new Bytes(_bytes.SwapCase());
        }

        public Bytes title() {
            var res = _bytes.Title();
            return res == null ? this : new Bytes(res);
        }

        public Bytes translate([BytesLike]IList<byte>? table) {
            if (table == null) {
                return this;
            } else if (table.Count != 256) {
                throw PythonOps.ValueError("translation table must be 256 characters long");
            } else if (Count == 0) {
                return this;
            }

            return new Bytes(_bytes.Translate(table, null));
        }

        public Bytes translate([BytesLike]IList<byte>? table, [BytesLike, NotNull]IList<byte> delete) {
            if (Count == 0) {
                return this;
            }

            return new Bytes(_bytes.Translate(table, delete));
        }

        public Bytes upper() {
            return new Bytes(_bytes.ToUpper());
        }

        public Bytes zfill(int width) {
            int spaces = width - Count;
            if (spaces <= 0) {
                return this;
            }

            return new Bytes(_bytes.ZeroFill(width, spaces));
        }

        public bool __contains__([BytesLike, NotNull]IList<byte> bytes) {
            return this.IndexOf(bytes, 0) != -1;
        }

        public bool __contains__(CodeContext context, int value) {
            return IndexOf(value.ToByteChecked()) != -1;
        }

        public bool __contains__(CodeContext context, object? value) {
            switch (value) {
                case Extensible<int> ei:
                    return IndexOf(ei.Value.ToByteChecked()) != -1;
                case BigInteger bi:
                    return IndexOf(bi.ToByteChecked()) != -1;
                case Extensible<BigInteger> ebi:
                    return IndexOf(ebi.Value.ToByteChecked()) != -1;
            }

            throw PythonOps.TypeError("Type {0} doesn't support the buffer API", PythonTypeOps.GetName(value));
        }

        public PythonTuple __reduce__(CodeContext context) {
            return PythonTuple.MakeTuple(
                DynamicHelpers.GetPythonType(this),
                PythonTuple.MakeTuple(
                    PythonOps.MakeString(this),
                    "latin-1"
                ),
                GetType() == typeof(Bytes) ? null : ObjectOps.ReduceProtocol0(context, this)[2]
            );
        }

        public virtual string __repr__(CodeContext context) {
            return _bytes.BytesRepr();
        }

        public override string ToString() {
            return _bytes.BytesRepr();
        }

        public static Bytes operator +([NotNull]Bytes self, [NotNull]Bytes other) {
            var bytes = new List<byte>(self._bytes);
            bytes.AddRange(other._bytes);

            return new Bytes(bytes);
        }

        public static Bytes operator +([NotNull]Bytes self, [NotNull]ByteArray other) {
            var bytes = new List<byte>(self._bytes);
            lock (other) {
                bytes.AddRange(other);
            }

            return new Bytes(bytes);
        }

        public static Bytes operator +([NotNull]Bytes self, object? other) {
            throw PythonOps.TypeError("can't concat {0} to bytes", PythonTypeOps.GetName(other));
        }

        private static Bytes MultiplyWorker(Bytes self, int count) {
            if (count == 1) {
                return self;
            }

            return new Bytes(self._bytes.Multiply(count));
        }

        public static Bytes operator *([NotNull]Bytes self, int count) => MultiplyWorker(self, count);

        public static object operator *([NotNull]Bytes self, [NotNull]Index count)
            => PythonOps.MultiplySequence(MultiplyWorker, self, count, true);


        public static Bytes operator *([NotNull]Bytes self, object? count) {
            if (Converter.TryConvertToIndex(count, out int index)) {
                return self * index;
            }

            throw PythonOps.TypeErrorForUnIndexableObject(count);
        }

        public static Bytes operator *(int count, [NotNull]Bytes self) => MultiplyWorker(self, count);

        public static object operator *([NotNull]Index count, [NotNull]Bytes self)
            => PythonOps.MultiplySequence(MultiplyWorker, self, count, false);

        public static Bytes operator *(object? count, [NotNull]Bytes self) {
            if (Converter.TryConvertToIndex(count, out int index)) {
                return index * self;
            }

            throw PythonOps.TypeErrorForUnIndexableObject(count);
        }

        public static bool operator >([NotNull]Bytes x, [NotNull]Bytes y) {
            return x._bytes.Compare(y._bytes) > 0;
        }

        public static bool operator <([NotNull]Bytes x, [NotNull]Bytes y) {
            return x._bytes.Compare(y._bytes) < 0;
        }

        public static bool operator >=([NotNull]Bytes x, [NotNull]Bytes y) {
            return x._bytes.Compare(y._bytes) >= 0;
        }

        public static bool operator <=([NotNull]Bytes x, [NotNull]Bytes y) {
            return x._bytes.Compare(y._bytes) <= 0;
        }

        public int this[int index] {
            get {
                return (int)_bytes[PythonOps.FixIndex(index, _bytes.Length)];
            }
            [PythonHidden]
            set {
                throw new InvalidOperationException();
            }
        }

        public int this[BigInteger index] {
            get {
                if (index.AsInt32(out int iVal)) {
                    return this[iVal];
                }

                throw PythonOps.IndexError("cannot fit long in index");
            }
        }

        public Bytes this[[NotNull]Slice slice] {
            get {
                var res = _bytes.Slice(slice);
                return res == null ? Empty : new Bytes(res);
            }
        }

        public int this[object? index] {
            get {
                return this[Converter.ConvertToIndex(index)];
            }
        }

        #endregion

        #region Implementation Details

        internal ReadOnlyMemory<byte> AsMemory() {
            return _bytes.AsMemory();
        }

        private static Bytes JoinOne(object? curVal) {
            if (curVal?.GetType() == typeof(Bytes)) {
                return (Bytes)curVal;
            }
            if (curVal is IList<byte> b) {
                return new Bytes(b);
            }
            if (curVal is IBufferProtocol bp) {
                return bp.ToBytes(0, null);
            }
            throw PythonOps.TypeError("can only join an iterable of bytes");
        }

        internal static Bytes Concat(IList<Bytes> list, int length) {
            byte[] res = new byte[length];
            int count = 0;
            for (int i = 0; i < list.Count; i++) {
                Debug.Assert(count + list[i]._bytes.Length <= length);
                Array.Copy(list[i]._bytes, 0, res, count, list[i]._bytes.Length);
                count += list[i]._bytes.Length;
            }

            return Bytes.Make(res);
        }

        #endregion

        #region IList<byte> Members

        [PythonHidden]
        public int IndexOf(byte item) {
            for (int i = 0; i < _bytes.Length; i++) {
                if (_bytes[i] == item) {
                    return i;
                }
            }
            return -1;
        }

        [PythonHidden]
        public void Insert(int index, byte item) {
            throw new InvalidOperationException();
        }

        [PythonHidden]
        public void RemoveAt(int index) {
            throw new InvalidOperationException();
        }

        byte IList<byte>.this[int index] {
            get {
                return _bytes[index];
            }
            set {
                throw new InvalidOperationException();
            }
        }

        #endregion

        #region IReadOnlyList<byte> Members

        byte IReadOnlyList<byte>.this[int index] => _bytes[index];

        #endregion

        #region ICollection<byte> Members

        [PythonHidden]
        public void Add(byte item) {
            throw new InvalidOperationException();
        }

        [PythonHidden]
        public void Clear() {
            throw new InvalidOperationException();
        }

        [PythonHidden]
        public bool Contains(byte item) {
            return ((IList<byte>)_bytes).Contains(item);
        }

        [PythonHidden]
        public void CopyTo(byte[] array, int arrayIndex) {
            _bytes.CopyTo(array, arrayIndex);
        }

        public int Count {
            [PythonHidden]
            get { return _bytes.Length; }
        }

        public bool IsReadOnly {
            [PythonHidden]
            get { return true; }
        }

        [PythonHidden]
        public bool Remove(byte item) {
            throw new InvalidOperationException();
        }

        #endregion

        #region IEnumerable<byte> Members

        [PythonHidden]
        public IEnumerator<byte> GetEnumerator() {
            return ((IEnumerable<byte>)_bytes).GetEnumerator();
        }

        #endregion

        #region IEnumerable Members

        System.Collections.IEnumerator System.Collections.IEnumerable.GetEnumerator() {
            return _bytes.GetEnumerator();
        }

        #endregion

        #region Equality Members

        public bool __eq__(CodeContext context, [NotNull]Bytes value) => Equals(value);

        [return: MaybeNotImplemented]
        public object __eq__(CodeContext context, object? value) => NotImplementedType.Value;

        public bool __ne__(CodeContext context, [NotNull]Bytes value) => !Equals(value);

        [return: MaybeNotImplemented]
        public object __ne__(CodeContext context, object? value) => NotImplementedType.Value;

        [PythonHidden]
        public bool Equals(Bytes other) => other != null && (ReferenceEquals(this, other) || Enumerable.SequenceEqual(_bytes, other._bytes));

        public override bool Equals(object? obj) => obj is Bytes bytes && Equals(bytes);

        public override int GetHashCode() {
            return PythonOps.MakeString(this).GetHashCode();
        }

        #endregion

        #region IExpressionSerializable Members

        Expression IExpressionSerializable.CreateExpression() {
            return Expression.Call(
                typeof(PythonOps).GetMethod(nameof(PythonOps.MakeBytes)),
                Expression.NewArrayInit(
                    typeof(byte),
                    ArrayUtils.ConvertAll(_bytes, (b) => Expression.Constant(b))
                )
            );
        }

        #endregion

        #region IBufferProtocol Members

        object IBufferProtocol.GetItem(int index) {
            byte res = _bytes[PythonOps.FixIndex(index, _bytes.Length)];
            return (int)res;
        }

        void IBufferProtocol.SetItem(int index, object value) {
            throw new InvalidOperationException();
        }

        void IBufferProtocol.SetSlice(Slice index, object value) {
            throw new InvalidOperationException();
        }

        int IBufferProtocol.ItemCount {
            get {
                return _bytes.Length;
            }
        }

        string IBufferProtocol.Format {
            get { return "B"; }
        }

        BigInteger IBufferProtocol.ItemSize {
            get { return 1; }
        }

        BigInteger IBufferProtocol.NumberDimensions {
            get { return 1; }
        }

        bool IBufferProtocol.ReadOnly {
            get { return true; }
        }

        IList<BigInteger> IBufferProtocol.GetShape(int start, int? end) {
            if (end != null) {
                return new[] { (BigInteger)end - start };
            }
            return new[] { (BigInteger)_bytes.Length - start };
        }

        PythonTuple IBufferProtocol.Strides {
            get { return PythonTuple.MakeTuple(1); }
        }

        PythonTuple? IBufferProtocol.SubOffsets {
            get { return null; }
        }

        Bytes IBufferProtocol.ToBytes(int start, int? end) {
            if (start == 0 && end == null) {
                return this;
            }

            return this[new Slice(start, end)];
        }

        PythonList IBufferProtocol.ToList(int start, int? end) {
            var res = _bytes.Slice(new Slice(start, end));
            return res == null ? new PythonList() : new PythonList(res);
        }

        ReadOnlyMemory<byte> IBufferProtocol.ToMemory() {
            return _bytes.AsMemory();
        }

        #endregion
    }
}<|MERGE_RESOLUTION|>--- conflicted
+++ resolved
@@ -30,7 +30,6 @@
             _bytes = new byte[0];
         }
 
-<<<<<<< HEAD
         public Bytes(CodeContext context, object? source) {
             if (PythonTypeOps.TryInvokeUnaryOperator(context, source, "__bytes__", out object? res)) {
                 if (res is Bytes bytes) {
@@ -38,16 +37,11 @@
                 } else {
                     throw PythonOps.TypeError("__bytes__ returned non-bytes (got '{0}' from type '{1}')", PythonOps.GetPythonTypeName(res), PythonOps.GetPythonTypeName(source));
                 }
-            } else {
-                _bytes = ByteArray.GetBytes(source, useHint: true).ToArray();
-=======
-        public Bytes(object? source) {
-            if (Converter.TryConvertToIndex(source, throwOverflowError: true, out int size)) {
+            } else if (Converter.TryConvertToIndex(source, throwOverflowError: true, out int size)) {
                 if (size < 0) throw PythonOps.ValueError("negative count");
                 _bytes = new byte[size];
             } else {
-                _bytes = ByteArray.GetBytes(source, useHint: true).ToArray(); 
->>>>>>> b30afbf3
+                _bytes = ByteArray.GetBytes(source, useHint: true).ToArray();
             }
         }
 
