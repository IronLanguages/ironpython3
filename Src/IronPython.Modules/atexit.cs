--- conflicted
+++ resolved
@@ -1,36 +1,25 @@
 ﻿using System;
 using System.Collections.Generic;
-using System.Linq;
+using System.Runtime.CompilerServices;
 
 using Microsoft.Scripting;
 
 using IronPython.Runtime;
 using Microsoft.Scripting.Runtime;
-<<<<<<< HEAD
-=======
-using System.Runtime.CompilerServices;
+
 using IronPython.Runtime.Operations;
 using IronPython.Runtime.Exceptions;
->>>>>>> 32f9d8d0
 
 [assembly: PythonModule("atexit", typeof(IronPython.Modules.PythonAtExit))]
-namespace IronPython.Modules
-{
-    [Documentation(@"allow programmer to define multiple exit functions to be executed upon normal program termination.
-
-Two public functions, register and unregister, are defined.
-")]
-    public static class PythonAtExit
-    {
-<<<<<<< HEAD
-=======
+namespace IronPython.Modules {
+    public static class PythonAtExit {
         public const string __doc__ = @"allow programmer to define multiple exit functions to be executed upon normal program termination.
 
 Two public functions, register and unregister, are defined.
 ";
 
         private static readonly object _registry_key = new object();
-        
+
         private class FunctionDescriptor {
             public FunctionDescriptor(object func, IDictionary<object, object> kwargs, object[] args) {
                 Func = func;
@@ -59,7 +48,6 @@
             context.SetSystemStateValue("exitfunc", (Action<CodeContext>)_run_exitfuncs);
         }
 
->>>>>>> 32f9d8d0
         [Documentation(@"register(func, *args, **kwargs) -> func
 
 Register a function to be executed upon normal program termination\n\
@@ -69,34 +57,13 @@
     kwargs - optional keyword arguments to pass to func
 
     func is returned to facilitate usage as a decorator.")]
-<<<<<<< HEAD
-        public static void register(object func, [ParamDictionary]IDictionary<object, object> kwargs, params object[] args) {
-            // TODO: implement this
-        }
-
-        [Documentation(@"unregister(func) -> None
-
-Unregister an exit function which was previously registered using
-atexit.register
-
-    func - function to be unregistered")]
-        public static void unregister(object func) {
-            // TODO: implement this
-        }
-
-        [Documentation(@"_clear() -> None
-
-Clear the list of previously registered exit functions.")]
-        public static void _clear() {
-            // TODO: implement this
-=======
         public static object register(CodeContext context, object func, [ParamDictionary]IDictionary<object, object> kwargs, params object[] args) {
-            if(!PythonOps.IsCallable(context, func)) {
+            if (!PythonOps.IsCallable(context, func)) {
                 throw PythonOps.TypeError("the first argument must be callable");
             }
 
             var functions = context.GetPythonContext().GetModuleState(_registry_key) as List<FunctionDescriptor>;
-            if(functions != null) {
+            if (functions != null) {
                 lock (functions) {
                     functions.Add(new FunctionDescriptor(func, kwargs, args));
                 }
@@ -140,8 +107,8 @@
             if (functions != null) {
                 Exception lastException = null;
                 lock (functions) {
-                    for(int i = functions.Count - 1; i >= 0; i--) {
-                        var func = functions[i];                        
+                    for (int i = functions.Count - 1; i >= 0; i--) {
+                        var func = functions[i];
                         try {
                             if (func.KeywordArgs.Count > 0) {
                                 pc.CallWithKeywordsAndContext(context, func.Func, func.Args, func.KeywordArgs);
@@ -158,7 +125,7 @@
                     }
                 }
 
-                if(lastException != null) {
+                if (lastException != null) {
                     throw lastException;
                 }
             }
@@ -171,27 +138,11 @@
             int result = 0;
             var functions = context.GetPythonContext().GetModuleState(_registry_key) as List<FunctionDescriptor>;
             if (functions != null) {
-                lock(functions) {
+                lock (functions) {
                     result = functions.Count;
                 }
             }
             return result;
->>>>>>> 32f9d8d0
-        }
-
-        [Documentation(@"_run_exitfuncs() -> None
-
-Run all registered exit functions.")]
-        public static void _run_exitfuncs() {
-            // TODO: implement this
-        }
-
-        [Documentation(@"_ncallbacks() -> int
-
-Return the number of registered exit functions.")]
-        public static int _ncallbacks() {
-            // TODO: implement this
-            return 0;
         }
     }
 }