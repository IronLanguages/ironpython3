--- conflicted
+++ resolved
@@ -154,14 +154,9 @@
         public static PythonTuple escape_decode(CodeContext/*!*/ context, [NotNull]string data, string? errors = null)
             => escape_decode(StringOps.DoEncodeUtf8(context, data), errors);
 
-<<<<<<< HEAD
-        public static PythonTuple escape_decode([BytesConversion,NotNull]IList<byte> data, string? errors = null) {
+        public static PythonTuple escape_decode([BytesLike,NotNull]IList<byte> data, string? errors = null) {
             var span = data.ToArray().AsSpan(); // TODO: remove when signature changed
             var res = LiteralParser.ParseBytes(span, isRaw: false, normalizeLineEndings: false, getErrorHandler(errors));
-=======
-        public static PythonTuple escape_decode([BytesLike,NotNull]IList<byte> data, string? errors = null) {
-            var res = LiteralParser.ParseBytes(data, 0, data.Count, isRaw: false, normalizeLineEndings: false, getErrorHandler(errors));
->>>>>>> f4adb4f2
 
             return PythonTuple.MakeTuple(Bytes.Make(res.ToArray()), data.Count);
 
@@ -263,12 +258,8 @@
             return raw_unicode_escape_decode(context, StringOps.DoEncodeUtf8(context, input), errors);
         }
 
-<<<<<<< HEAD
-        public static PythonTuple raw_unicode_escape_decode(CodeContext/*!*/ context, [BytesConversion,NotNull]IList<byte> input, string? errors = null) {
+        public static PythonTuple raw_unicode_escape_decode(CodeContext/*!*/ context, [BytesLike,NotNull]IList<byte> input, string? errors = null) {
             var span = input.ToArray().AsSpan(); // TODO: remove when signature changed
-=======
-        public static PythonTuple raw_unicode_escape_decode(CodeContext/*!*/ context, [BytesLike,NotNull]IList<byte> input, string? errors = null) {
->>>>>>> f4adb4f2
             return PythonTuple.MakeTuple(
                 StringOps.DoDecode(context, span, errors, "raw-unicode-escape", StringOps.CodecsInfo.RawUnicodeEscapeEncoding),
                 input.Count
@@ -294,12 +285,8 @@
             return unicode_escape_decode(context, StringOps.DoEncodeUtf8(context, input), errors);
         }
 
-<<<<<<< HEAD
-        public static PythonTuple unicode_escape_decode(CodeContext/*!*/ context, [BytesConversion,NotNull]IList<byte> input, string? errors = null) {
+        public static PythonTuple unicode_escape_decode(CodeContext/*!*/ context, [BytesLike,NotNull]IList<byte> input, string? errors = null) {
             var span = input.ToArray().AsSpan(); // TODO: remove when signature changed
-=======
-        public static PythonTuple unicode_escape_decode(CodeContext/*!*/ context, [BytesLike,NotNull]IList<byte> input, string? errors = null) {
->>>>>>> f4adb4f2
             return PythonTuple.MakeTuple(
                 StringOps.DoDecode(context, span, errors, "unicode-escape", StringOps.CodecsInfo.UnicodeEscapeEncoding),
                 input.Count
@@ -595,16 +582,10 @@
 
         #region Private implementation
 
-<<<<<<< HEAD
-        private static Tuple<string, int> DoDecode(CodeContext context, string encodingName, Encoding encoding, [BytesConversion]IList<byte> input, string? errors, int numBytes) {
+        private static Tuple<string, int> DoDecode(CodeContext context, string encodingName, Encoding encoding, [BytesLike]IList<byte> input, string? errors, int numBytes) {
             ReadOnlySpan<byte> data = input.ToArray().AsSpan(0, numBytes); // TODO: remove when signature changed
             var decoded = StringOps.DoDecode(context, data, errors, encodingName, encoding);
             return Tuple.Create(decoded, data.Length);
-=======
-        private static Tuple<string, int> DoDecode(CodeContext context, string encodingName, Encoding encoding, [BytesLike]IList<byte> input, string? errors, int numBytes) {
-            var decoded = StringOps.DoDecode(context, input, errors, encodingName, encoding, numBytes, out int numConsumed);
-            return Tuple.Create(decoded, numConsumed);
->>>>>>> f4adb4f2
         }
 
         private static Tuple<Bytes, int> DoEncode(CodeContext context, string encodingName, Encoding encoding, string input, string? errors, bool includePreamble = false) {
