--- conflicted
+++ resolved
@@ -405,8 +405,6 @@
             }
 
             // TODO: race condition: `open` or `dup` on another thread may occupy fd2
-<<<<<<< HEAD
-=======
 
             if (RuntimeInformation.IsOSPlatform(OSPlatform.Linux) || RuntimeInformation.IsOSPlatform(OSPlatform.OSX)) {
                 if (!streams.IsSingleStream && fd2 is 0 && streams.ReadStream is FileStream fs) {
@@ -432,7 +430,6 @@
             }
         }
 
->>>>>>> f5bb69b2
 
         private static int UnixDup(int fd, int fd2, out Stream? stream) {
             int res = fd2 < 0 ? Mono.Unix.Native.Syscall.dup(fd) : Mono.Unix.Native.Syscall.dup2(fd, fd2);
