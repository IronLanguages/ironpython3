<?xml version="1.0" encoding="utf-8"?>
<!-- 
  Settings imported by all *.csproj files. 
-->
<Project ToolsVersion="4.0" DefaultTargets="Build" xmlns="http://schemas.microsoft.com/developer/msbuild/2003">
  <PropertyGroup>
    <!-- These are normally set by Build.proj, except when building from VS. -->
    <RootDir Condition=" '$(RootDir)' == '' ">$(MSBuildThisFileDirectory)..</RootDir>
    <BuildSysDir Condition=" '$(BuildSysDir)' == '' ">$(RootDir)\Build</BuildSysDir>
    <ReferenceDir Condition=" '$(ReferenceDir)' == '' ">$(RootDir)\Util\References</ReferenceDir>

    <Mono Condition=" '$(Mono)' == '' and '$(OS)' != 'Windows_NT'">true</Mono>
    
    <!-- The following two lines prevent csc.rsp and Microsoft.NETFramework.props from adding
         additional assembly references. -->
    <NoConfig>true</NoConfig>
    <AddAdditionalExplicitAssemblyReferences>false</AddAdditionalExplicitAssemblyReferences>
  </PropertyGroup>
  
  <Import Project="$(RootDir)\CurrentVersion.props" />

  <!-- Signing -->
  <PropertyGroup>
    <PublicKey>$(MSBuildThisFileDirectory)\Key.snk</PublicKey>
  </PropertyGroup>

  <PropertyGroup Condition="Exists('$(PublicKey)') and '$(AssemblyOriginatorKeyFile)'==''">
    <AssemblyOriginatorKeyFile>$(PublicKey)</AssemblyOriginatorKeyFile>
    <SignAssembly Condition="'$(SignAssembly)' == ''">true</SignAssembly>
  </PropertyGroup>

  <PropertyGroup>
    <BeforeTargetFiles>$(BuildSysDir)\Versioning.targets</BeforeTargetFiles>
    <BeforeTargets>GenerateBuildInfo</BeforeTargets>
    <AfterTargetFiles>$(BuildSysDir)\After.targets</AfterTargetFiles>
    <AfterTargets>Stage</AfterTargets>
  </PropertyGroup>

  <PropertyGroup>
    <Configuration Condition=" '$(Configuration)' == '' ">Debug</Configuration>
    <Platform Condition=" '$(Platform)' == '' ">AnyCPU</Platform>
  </PropertyGroup>

  <!-- Normally BuildFlavour and ReferencedPlatform are set by the build system,
       but they are not when building in Visual Studio (because Build.proj is not
       used). Fill then in here based on the selected configuration. -->
  <PropertyGroup Condition=" '$(BuildFlavour)' == '' ">
    <BuildFlavour>Debug</BuildFlavour>
    <BuildFlavour Condition="'$(Configuration)' == 'FxCop'">Release</BuildFlavour>
    <BuildFlavour Condition="'$(Configuration)' == 'Release'">Release</BuildFlavour>
    <BuildFlavour Condition="'$(Configuration)' == 'v4Release'">Release</BuildFlavour>
  </PropertyGroup>

  <PropertyGroup Condition="'$(ReferencedPlatform)' == ''">
    <ReferencedPlatform>net45</ReferencedPlatform>
    <ReferencedPlatform
<<<<<<< HEAD
        Condition="'$(Configuration)' == 'v45Release' or '$(Configuration)' == 'v45Debug'">net45</ReferencedPlatform>
    <ReferencedPlatform
        Condition="'$(Configuration)' == 'Win8Release' or '$(Configuration)' == 'Win8Debug'">wincore45</ReferencedPlatform>
=======
        Condition="'$(Configuration)' == 'v4Release' or '$(Configuration)' == 'v4Debug'">net40</ReferencedPlatform>
>>>>>>> b259133f
  </PropertyGroup>

  <PropertyGroup>
    <CSharpTargets Condition="'$(CSharpTargets)' == ''">$(MSBuildBinPath)\Microsoft.CSharp.targets</CSharpTargets>
    <CSharpTargets Condition="'$(CSharpTargets)' == '' and '$(ReferencedPlatform)' == 'android'">$(MSBuildExtensionsPath)\Novell\Novell.MonoDroid.CSharp.targets</CSharpTargets>
    <WpfReferences>$(RootDir)\Util\References\WPF\4.0</WpfReferences>
  </PropertyGroup>

  <!-- References -->
  <Import Project="$(BuildSysDir)\$(ReferencedPlatform).props" />
  
  <PropertyGroup>
    <BaseOutputPath>$(RootDir)\bin\$(Configuration)</BaseOutputPath>
    <OutputPath>$(BaseOutputPath)</OutputPath>
    <TreatWarningsAsErrors>true</TreatWarningsAsErrors>
    <WarningsNotAsErrors>618;429;219;1717;162;414</WarningsNotAsErrors>
    <NoWarn>1591;1584;1574;1685;1573</NoWarn>
    <ErrorReport>prompt</ErrorReport>
    <WarningLevel>4</WarningLevel>
    <PlatformTarget>AnyCPU</PlatformTarget>
    <RunCodeAnalysis Condition="'$(Configuration)' == 'FxCop'">true</RunCodeAnalysis>
  </PropertyGroup>

  <!-- Release -->
  <PropertyGroup Condition="'$(BuildFlavour)' == 'Release'">
    <DebugSymbols>false</DebugSymbols>
    <DebugType>pdbonly</DebugType>
    <Optimize>true</Optimize>
    <CheckForOverflowUnderflow>false</CheckForOverflowUnderflow>
    <DefineConstants>$(Features);$(SignedSym);$(PlatformSymbols);TRACE</DefineConstants>
  </PropertyGroup>

  <!-- Debug -->
  <PropertyGroup Condition="'$(BuildFlavour)' == 'Debug'">
    <DebugSymbols>true</DebugSymbols>
    <DebugType>full</DebugType>
    <Optimize>false</Optimize>
    <!-- TODO: Python & zlib.net need some work -->
    <CheckForOverflowUnderflow>false</CheckForOverflowUnderflow>
    <DefineConstants>$(Features);$(SignedSym);$(PlatformSymbols);DEBUG;TRACE</DefineConstants>
  </PropertyGroup>
 
</Project><|MERGE_RESOLUTION|>--- conflicted
+++ resolved
@@ -54,13 +54,7 @@
   <PropertyGroup Condition="'$(ReferencedPlatform)' == ''">
     <ReferencedPlatform>net45</ReferencedPlatform>
     <ReferencedPlatform
-<<<<<<< HEAD
-        Condition="'$(Configuration)' == 'v45Release' or '$(Configuration)' == 'v45Debug'">net45</ReferencedPlatform>
-    <ReferencedPlatform
-        Condition="'$(Configuration)' == 'Win8Release' or '$(Configuration)' == 'Win8Debug'">wincore45</ReferencedPlatform>
-=======
         Condition="'$(Configuration)' == 'v4Release' or '$(Configuration)' == 'v4Debug'">net40</ReferencedPlatform>
->>>>>>> b259133f
   </PropertyGroup>
 
   <PropertyGroup>
