// Licensed to the .NET Foundation under one or more agreements.
// The .NET Foundation licenses this file to you under the Apache 2.0 License.
// See the LICENSE file in the project root for more information.

#nullable enable

using System;
using System.Collections.Generic;
using System.Globalization;
using System.Numerics;
using System.Runtime.CompilerServices;
using System.Text;

using IronPython.Runtime;
using IronPython.Runtime.Operations;
using IronPython.Runtime.Types;

using Microsoft.Scripting;
using Microsoft.Scripting.Runtime;

[assembly: PythonModule("_datetime", typeof(IronPython.Modules.PythonDateTime))]
namespace IronPython.Modules {
    public class PythonDateTime {
        public static readonly int MAXYEAR = DateTime.MaxValue.Year;
        public static readonly int MINYEAR = DateTime.MinValue.Year;
        public const string __doc__ = "Provides functions and types for working with dates and times.";

        [PythonType]
        public class timedelta : ICodeFormattable {
            internal int _days;
            internal int _seconds;
            internal int _microseconds;

            private TimeSpan _tsWithDaysAndSeconds, _tsWithSeconds; // value type
            private bool _fWithDaysAndSeconds = false; // whether _tsWithDaysAndSeconds initialized
            private bool _fWithSeconds = false;

            internal static readonly timedelta Zero = new timedelta(0, 0, 0);
            internal static readonly timedelta _DayResolution = new timedelta(1, 0, 0);
            // class attributes:
            public static readonly timedelta resolution = new timedelta(0, 0, 1);
            public static readonly timedelta min = new timedelta(-MAXDAYS, 0, 0);
            public static readonly timedelta max = new timedelta(MAXDAYS, 86399, 999999);

            private const int MAXDAYS = 999999999;
            private const double SECONDSPERDAY = 24 * 60 * 60;

            internal timedelta(double days, double seconds, double microsecond)
                : this(days, seconds, microsecond, 0, 0, 0, 0) {
            }

            internal timedelta(TimeSpan ts, double microsecond)
                : this(ts.Days, ts.Seconds, microsecond, ts.Milliseconds, ts.Minutes, ts.Hours, 0) {
            }

            public timedelta(double days, double seconds, double microseconds, double milliseconds, double minutes, double hours, double weeks) {
                double totalDays = weeks * 7 + days;
                double totalSeconds = ((totalDays * 24 + hours) * 60 + minutes) * 60 + seconds;

                double totalSecondsSharp = Math.Floor(totalSeconds);
                double totalSecondsFloat = totalSeconds - totalSecondsSharp;

                double totalMicroseconds = Math.Round(totalSecondsFloat * 1e6 + milliseconds * 1000 + microseconds);
                double otherSecondsFromMicroseconds = Math.Floor(totalMicroseconds / 1e6);

                totalSecondsSharp += otherSecondsFromMicroseconds;
                totalMicroseconds -= otherSecondsFromMicroseconds * 1e6;

                if (totalSecondsSharp > 0 && totalMicroseconds < 0) {
                    totalSecondsSharp -= 1;
                    totalMicroseconds += 1e6;
                }

                _days = (int)(totalSecondsSharp / SECONDSPERDAY);
                _seconds = (int)(totalSecondsSharp - _days * SECONDSPERDAY);

                if (_seconds < 0) {
                    _days--;
                    _seconds += (int)SECONDSPERDAY;
                }
                _microseconds = (int)(totalMicroseconds);

                if (Math.Abs(_days) > MAXDAYS) {
                    throw PythonOps.OverflowError("days={0}; must have magnitude <= 999999999", _days);
                }
            }

            public static timedelta __new__(CodeContext context, [NotNone] PythonType cls,
                double days = 0D,
                double seconds = 0D,
                double microseconds = 0D,
                double milliseconds = 0D,
                double minutes = 0D,
                double hours = 0D,
                double weeks = 0D) {
                if (cls == DynamicHelpers.GetPythonTypeFromType(typeof(timedelta))) {
                    return new timedelta(days, seconds, microseconds, milliseconds, minutes, hours, weeks);
                } else {
                    var instance = cls.CreateInstance(context, days, seconds, microseconds, milliseconds, minutes, hours, weeks);
                    if (instance is not timedelta delta) throw PythonOps.TypeError("{0} is not a subclass of datetime.timedelta", cls);
                    return delta;
                }
            }

            // instance attributes:
            public int days {
                get { return _days; }
            }

            public int seconds {
                get { return _seconds; }
            }

            public int microseconds {
                get { return _microseconds; }
            }

            internal TimeSpan TimeSpanWithDaysAndSeconds {
                get {
                    if (!_fWithDaysAndSeconds) {
                        _tsWithDaysAndSeconds = new TimeSpan(_days, 0, 0, _seconds);
                        _fWithDaysAndSeconds = true;
                    }
                    return _tsWithDaysAndSeconds;
                }
            }

            internal TimeSpan TimeSpanWithSeconds {
                get {
                    if (!_fWithSeconds) {
                        _tsWithSeconds = TimeSpan.FromSeconds(_seconds);
                        _fWithSeconds = true;
                    }
                    return _tsWithSeconds;
                }
            }

            // supported operations:
            public static timedelta operator +([NotNone] timedelta self, [NotNone] timedelta other)
                => new timedelta(self._days + other._days, self._seconds + other._seconds, self._microseconds + other._microseconds);

            public static timedelta operator -([NotNone] timedelta self, [NotNone] timedelta other)
                => new timedelta(self._days - other._days, self._seconds - other._seconds, self._microseconds - other._microseconds);

            public static timedelta operator -([NotNone] timedelta self)
                => new timedelta(-self._days, -self._seconds, -self._microseconds);

            public static timedelta operator +([NotNone] timedelta self)
                => new timedelta(self._days, self._seconds, self._microseconds);

            public static timedelta operator *([NotNone] timedelta self, int other)
                => new timedelta(self._days * other, self._seconds * other, self._microseconds * other);

            public static timedelta operator *(int other, [NotNone] timedelta self) => self * other;

            public static timedelta operator *([NotNone] timedelta self, BigInteger other) => self * (int)other;

            public static timedelta operator *(BigInteger other, [NotNone] timedelta self) => (int)other * self;

            public static timedelta operator *([NotNone] timedelta self, double other) {
                DoubleOps.as_integer_ratio(other); // CPython calls this
                return new timedelta(self._days * other, self._seconds * other, self._microseconds * other);
            }

            public static timedelta operator *(double other, [NotNone] timedelta self) => self * other;

            public static timedelta operator /([NotNone] timedelta self, int other) {
                if (other == 0) throw PythonOps.ZeroDivisionError();
                return new timedelta((double)self._days / other, (double)self._seconds / other, (double)self._microseconds / other);
            }

            public static timedelta operator /([NotNone] timedelta self, BigInteger other) => self / (int)other;

            public static timedelta operator /([NotNone] timedelta self, double other) {
                if (other == 0) throw PythonOps.ZeroDivisionError();
                DoubleOps.as_integer_ratio(other); // CPython calls this
                return new timedelta(self._days / other, self._seconds / other, self._microseconds / other);
            }

            public static double operator /([NotNone] timedelta self, [NotNone] timedelta other)
                => DoubleOps.TrueDivide(self.total_seconds(), other.total_seconds());

            public timedelta __pos__() { return +this; }
            public timedelta __neg__() { return -this; }
            public timedelta __abs__() { return (_days > 0) ? this : -this; }

            [SpecialName]
            public timedelta FloorDivide(int y) => this / y;

            [SpecialName]
            public int FloorDivide([NotNone] timedelta y) => (int)DoubleOps.FloorDivide(total_seconds(), y.total_seconds());

            [SpecialName]
            public timedelta Mod([NotNone] timedelta y) => new timedelta(0, DoubleOps.Mod(total_seconds(), y.total_seconds()), 0);

            [SpecialName]
            public PythonTuple DivMod([NotNone] timedelta y) {
                var res = DoubleOps.DivMod(total_seconds(), y.total_seconds());
                return PythonTuple.MakeTuple(res[0], new timedelta(0, (double)res[1]!, 0));
            }

            public double total_seconds() {
                var total_microseconds = (double)this.microseconds + (this.seconds + this.days * 24.0 * 3600.0) * 1000000.0;
                return total_microseconds / 1000000.0;
            }

            public bool __bool__() {
                return this._days != 0 || this._seconds != 0 || this._microseconds != 0;
            }

            public PythonTuple __reduce__() {
                return PythonTuple.MakeTuple(
                    DynamicHelpers.GetPythonType(this),
                    PythonTuple.MakeTuple(_days, _seconds, _microseconds)
                );
            }

            public static object __getnewargs__(int days, int seconds, int microseconds) {
                return PythonTuple.MakeTuple(new timedelta(days, seconds, microseconds, 0, 0, 0, 0));
            }

            internal bool Equals(timedelta delta)
                => _days == delta._days && _seconds == delta._seconds && _microseconds == delta._microseconds;

            public override bool Equals(object? obj)
                => obj is timedelta delta && Equals(delta);

            public override int GetHashCode() {
                return this._days ^ this._seconds ^ this._microseconds;
            }

            public override string ToString() {
                StringBuilder sb = new StringBuilder();
                if (_days != 0) {
                    sb.Append(_days);
                    if (Math.Abs(_days) == 1)
                        sb.Append(" day, ");
                    else
                        sb.Append(" days, ");
                }

                var ts = TimeSpanWithSeconds;
                sb.AppendFormat("{0}:{1:d2}:{2:d2}", ts.Hours, ts.Minutes, ts.Seconds);

                if (_microseconds != 0)
                    sb.AppendFormat(".{0:d6}", _microseconds);

                return sb.ToString();
            }

            #region Rich Comparison Members

            private int CompareTo(timedelta delta) {
                int res = this._days - delta._days;
                if (res != 0) return res;

                res = this._seconds - delta._seconds;
                if (res != 0) return res;

                return this._microseconds - delta._microseconds;
            }

            public static bool operator >([NotNone] timedelta self, [NotNone] timedelta other) => self.CompareTo(other) > 0;

            public static bool operator <([NotNone] timedelta self, [NotNone] timedelta other) => self.CompareTo(other) < 0;

            public static bool operator >=([NotNone] timedelta self, [NotNone] timedelta other) => self.CompareTo(other) >= 0;

            public static bool operator <=([NotNone] timedelta self, [NotNone] timedelta other) => self.CompareTo(other) <= 0;

            #endregion

            #region ICodeFormattable Members

            public virtual string/*!*/ __repr__(CodeContext/*!*/ context) {
                if (_seconds == 0 && _microseconds == 0) {
                    return string.Format("datetime.timedelta({0})", _days);
                } else if (_microseconds == 0) {
                    return string.Format("datetime.timedelta({0}, {1})", _days, _seconds);
                } else {
                    return string.Format("datetime.timedelta({0}, {1}, {2})", _days, _seconds, _microseconds);
                }
            }

            #endregion
        }

        internal static void ThrowIfInvalid(timedelta? delta, string funcname) {
            if (delta != null) {
                if (delta._microseconds != 0 || delta._seconds % 60 != 0) {
                    throw PythonOps.ValueError("tzinfo.{0}() must return a whole number of minutes", funcname);
                }

                int minutes = (int)(delta.TimeSpanWithDaysAndSeconds.TotalSeconds / 60);
                if (Math.Abs(minutes) >= 1440) {
                    throw PythonOps.ValueError("tzinfo.{0}() returned {1}; must be in -1439 .. 1439", funcname, minutes);
                }
            }
        }

        internal enum InputKind { Year, Month, Day, Hour, Minute, Second, Microsecond }

        internal static void ValidateInput(InputKind kind, int value) {
            switch (kind) {
                case InputKind.Year:
                    if (value > DateTime.MaxValue.Year || value < DateTime.MinValue.Year) {
                        throw PythonOps.ValueError("year is out of range");
                    }
                    break;
                case InputKind.Month:
                    if (value > 12 || value < 1) {
                        throw PythonOps.ValueError("month must be in 1..12");
                    }
                    break;
                case InputKind.Day:
                    // TODO: changing upper bound
                    if (value > 31 || value < 1) {
                        throw PythonOps.ValueError("day is out of range for month");
                    }
                    break;
                case InputKind.Hour:
                    if (value > 23 || value < 0) {
                        throw PythonOps.ValueError("hour must be in 0..23");
                    }
                    break;
                case InputKind.Minute:
                    if (value > 59 || value < 0) {
                        throw PythonOps.ValueError("minute must be in 0..59");
                    }
                    break;
                case InputKind.Second:
                    if (value > 59 || value < 0) {
                        throw PythonOps.ValueError("second must be in 0..59");
                    }
                    break;
                case InputKind.Microsecond:
                    if (value > 999999 || value < 0) {
                        throw PythonOps.ValueError("microsecond must be in 0..999999");
                    }
                    break;
            }
        }

        internal static bool IsNaiveTimeZone(tzinfo tz) {
            if (tz?.utcoffset(null) == null) return true;
            return false;
        }

        internal static int CastToInt(object o) {
            return PythonOps.Index(o) switch {
                int i => i,
                BigInteger bi => (int)bi,
                _ => throw new InvalidOperationException(),
            };
        }

        [PythonType]
        public class date : ICodeFormattable {
            internal DateTime _dateTime;
            // class attributes
            public static readonly date min = new date(new DateTime(1, 1, 1));
            public static readonly date max = new date(new DateTime(9999, 12, 31));
            public static readonly timedelta resolution = timedelta._DayResolution;

            // Make this parameterless constructor internal
            // so that the datetime module subclasses can use it,
            // if this was protected instead, then you couldn't
            // successfully call the public date constructor.
            // Due to overload resolution failing.
            // The protected version of this constructor matches
            // the public constructor due to KeywordArgReturnBuilder
            // related parameter processing,
            internal date() { }

            public date(int year, int month, int day) {
                PythonDateTime.ValidateInput(InputKind.Year, year);
                PythonDateTime.ValidateInput(InputKind.Month, month);
                PythonDateTime.ValidateInput(InputKind.Day, day);

                _dateTime = new DateTime(year, month, day);
            }

            internal date(DateTime value) {
                _dateTime = value.Date; // no hour, minute, second
            }

            // other constructors, all class methods
            public static object today() {
                return new date(DateTime.Today);
            }

            public static date fromordinal(int d) {
                if (d < 1) {
                    throw PythonOps.ValueError("ordinal must be >= 1");
                }
                return new date(min._dateTime.AddDays(d - 1));
            }

            public static date fromtimestamp(double timestamp) {
                DateTime dt = PythonTime.TimestampToDateTime(timestamp);
                dt = dt.AddSeconds(-PythonTime.timezone);

                return new date(dt.Year, dt.Month, dt.Day);
            }

            // instance attributes
            public int year {
                get { return _dateTime.Year; }
            }

            public int month {
                get { return _dateTime.Month; }
            }

            public int day {
                get { return _dateTime.Day; }
            }

            internal DateTime InternalDateTime {
                get { return _dateTime; }
                set { _dateTime = value; }
            }

            public static implicit operator DateTime([NotNone] date self) {
                return self._dateTime;
            }

            // supported operations
            public static date operator +([NotNone] date self, [NotNone] timedelta other) {
                try {
                    return new date(self._dateTime.AddDays(other.days));
                } catch {
                    throw PythonOps.OverflowError("date value out of range");
                }
            }
            public static date operator +([NotNone] timedelta other, [NotNone] date self) {
                try {
                    return new date(self._dateTime.AddDays(other.days));
                } catch {
                    throw PythonOps.OverflowError("date value out of range");
                }
            }

            public static date operator -([NotNone] date self, [NotNone] timedelta delta) {
                try {
                    return new date(self._dateTime.AddDays(-1 * delta.days));
                } catch {
                    throw PythonOps.OverflowError("date value out of range");
                }
            }

            public static timedelta operator -([NotNone] date self, [NotNone] date other) {
                TimeSpan ts = self._dateTime - other._dateTime;
                return new timedelta(0, ts.TotalSeconds, ts.Milliseconds * 1000);
            }

            public virtual PythonTuple __reduce__() {
                return PythonTuple.MakeTuple(DynamicHelpers.GetPythonType(this), PythonTuple.MakeTuple(_dateTime.Year, _dateTime.Month, _dateTime.Day));
            }

            public static object __getnewargs__(CodeContext context, int year, int month, int day) {
                return PythonTuple.MakeTuple(new date(year, month, day));
            }

            public object replace() {
                return this;
            }

            // instance methods
            public virtual date replace(CodeContext/*!*/ context, [NotNone, ParamDictionary] IDictionary<object, object> dict) {
                int year2 = _dateTime.Year;
                int month2 = _dateTime.Month;
                int day2 = _dateTime.Day;

                foreach (KeyValuePair<object, object> kvp in (IDictionary<object, object>)dict) {
                    if (kvp.Key is not string strVal) continue;

                    switch (strVal) {
                        case "year": year2 = CastToInt(kvp.Value); break;
                        case "month": month2 = CastToInt(kvp.Value); break;
                        case "day": day2 = CastToInt(kvp.Value); break;
                        default: throw PythonOps.TypeError("{0} is an invalid keyword argument for this function", kvp.Key);
                    }
                }

                return new date(year2, month2, day2);
            }

            public virtual object timetuple() {
                return PythonTime.GetDateTimeTuple(_dateTime);
            }

            public int toordinal() {
                return (_dateTime - min._dateTime).Days + 1;
            }

            public int weekday() { return PythonTime.Weekday(_dateTime); }

            public int isoweekday() { return PythonTime.IsoWeekday(_dateTime); }

            private DateTime FirstDayOfIsoYear(int year) {
                DateTime firstDay = new DateTime(year, 1, 1);
                DateTime firstIsoDay = firstDay;

                switch (firstDay.DayOfWeek) {
                    case DayOfWeek.Sunday:
                        firstIsoDay = firstDay.AddDays(1);
                        break;
                    case DayOfWeek.Monday:
                    case DayOfWeek.Tuesday:
                    case DayOfWeek.Wednesday:
                    case DayOfWeek.Thursday:
                        firstIsoDay = firstDay.AddDays(-1 * ((int)firstDay.DayOfWeek - 1));
                        break;
                    case DayOfWeek.Friday:
                        firstIsoDay = firstDay.AddDays(3);
                        break;
                    case DayOfWeek.Saturday:
                        firstIsoDay = firstDay.AddDays(2);
                        break;
                }
                return firstIsoDay;
            }

            public PythonTuple isocalendar() {
                DateTime firstDayOfLastIsoYear = FirstDayOfIsoYear(_dateTime.Year - 1);
                DateTime firstDayOfThisIsoYear = FirstDayOfIsoYear(_dateTime.Year);
                DateTime firstDayOfNextIsoYear = FirstDayOfIsoYear(_dateTime.Year + 1);

                int year, days;
                if (firstDayOfThisIsoYear <= _dateTime && _dateTime < firstDayOfNextIsoYear) {
                    year = _dateTime.Year;
                    days = (_dateTime - firstDayOfThisIsoYear).Days;
                } else if (_dateTime < firstDayOfThisIsoYear) {
                    year = _dateTime.Year - 1;
                    days = (_dateTime - firstDayOfLastIsoYear).Days;
                } else {
                    year = _dateTime.Year + 1;
                    days = (_dateTime - firstDayOfNextIsoYear).Days;
                }

                return PythonTuple.MakeTuple(year, days / 7 + 1, days % 7 + 1);
            }

            public string isoformat() {
                return _dateTime.ToString("yyyy-MM-dd");
            }

            public override string ToString() {
                return isoformat();
            }

            public string ctime() {
                return _dateTime.ToString("ddd MMM ", CultureInfo.InvariantCulture) +
                    string.Format(CultureInfo.InvariantCulture, "{0,2}", _dateTime.Day) +
                    _dateTime.ToString(" HH:mm:ss yyyy", CultureInfo.InvariantCulture);
            }

            public virtual string strftime(CodeContext/*!*/ context, [NotNone] string dateFormat) {
                return PythonTime.strftime(context, dateFormat, _dateTime, null);
            }

            public override bool Equals(object? obj) {
                return obj is date other && this._dateTime == other._dateTime;
            }

            public override int GetHashCode() {
                return _dateTime.GetHashCode();
            }

            #region Rich Comparison Members

            internal virtual int CompareTo(date other) => this._dateTime.CompareTo(other._dateTime);

            public static bool operator >([NotNone] date self, [NotNone] date other) => self.CompareTo(other) > 0;

            public static bool operator <([NotNone] date self, [NotNone] date other) => self.CompareTo(other) < 0;

            public static bool operator >=([NotNone] date self, [NotNone] date other) => self.CompareTo(other) >= 0;

            public static bool operator <=([NotNone] date self, [NotNone] date other) => self.CompareTo(other) <= 0;

            #endregion

            #region ICodeFormattable Members

            public virtual string/*!*/ __repr__(CodeContext/*!*/ context) {
                return string.Format("datetime.date({0}, {1}, {2})", _dateTime.Year, _dateTime.Month, _dateTime.Day);
            }

            public virtual string __format__(CodeContext/*!*/ context, [NotNone] string dateFormat) {
                if (string.IsNullOrEmpty(dateFormat)) {
                    return PythonOps.ToString(context, this);
                } else {
                    return strftime(context, dateFormat);
                }
            }

            // overload to make test_datetime happy
            public string __format__(CodeContext/*!*/ context, [NotNone] object spec) {
                if (spec is string s) return __format__(context, s);
                if (spec is Extensible<string> es) return __format__(context, es.Value);
                throw PythonOps.TypeError("__format__() argument 1 must be str, not {0}", PythonOps.GetPythonTypeName(spec));
            }

            #endregion
        }

        [PythonType]
        public class datetime : date, ICodeFormattable {
            internal int _lostMicroseconds;
            internal tzinfo? _tz;

            // class attributes
            public static new readonly datetime max = new datetime(DateTime.MaxValue, 999, null);
            public static new readonly datetime min = new datetime(DateTime.MinValue, 0, null);
            public static new readonly timedelta resolution = timedelta.resolution;

            private UnifiedDateTime? _utcDateTime;

            private const long TicksPerMicrosecond = TimeSpan.TicksPerMillisecond / 1000;

            public datetime(int year,
                int month,
                int day,
                int hour = 0,
                int minute = 0,
                int second = 0,
                int microsecond = 0,
                tzinfo? tzinfo = null) {

                PythonDateTime.ValidateInput(InputKind.Year, year);
                PythonDateTime.ValidateInput(InputKind.Month, month);
                PythonDateTime.ValidateInput(InputKind.Day, day);
                PythonDateTime.ValidateInput(InputKind.Hour, hour);
                PythonDateTime.ValidateInput(InputKind.Minute, minute);
                PythonDateTime.ValidateInput(InputKind.Second, second);
                PythonDateTime.ValidateInput(InputKind.Microsecond, microsecond);

                InternalDateTime = new DateTime(year, month, day, hour, minute, second, microsecond / 1000);
                _lostMicroseconds = microsecond % 1000;
                _tz = tzinfo;
            }

            public datetime([NotNone] Bytes bytes) {
                var byteArray = bytes.UnsafeByteArray;
                if (byteArray.Length != 10) {
                    throw PythonOps.TypeError("an integer is required");
                }

                int microSeconds = (((int)byteArray[7]) << 16) | ((int)byteArray[8] << 8) | (int)byteArray[9];
                int month = (int)byteArray[2];
                if (month == 0 || month > 12) {
                    throw PythonOps.TypeError("invalid month");
                }
                InternalDateTime = new DateTime(
                    (((int)byteArray[0]) << 8) | (int)byteArray[1],
                    month,
                    (int)byteArray[3],
                    (int)byteArray[4],
                    (int)byteArray[5],
                    (int)byteArray[6],
                    microSeconds / 1000
                );
                _lostMicroseconds = microsecond % 1000;
            }

            public datetime([NotNone] Bytes bytes, [NotNone] tzinfo tzinfo)
                : this(bytes) {
                _tz = tzinfo;
            }

            public datetime(DateTime dt)
                : this(dt, null) {
            }

            public datetime(DateTime dt, tzinfo? tzinfo)
                : this(dt, (int)((dt.Ticks / TicksPerMicrosecond) % 1000), tzinfo) {
            }

            // just present to match CPython's error messages...
            public datetime([NotNone] params object[] args) {
                if (args.Length < 3) {
                    throw PythonOps.TypeError("function takes at least 3 arguments ({0} given)", args.Length);
                } else if (args.Length > 8) {
                    throw PythonOps.TypeError("function takes at most 8 arguments ({0} given)", args.Length);
                }

                for (int i = 0; i < args.Length && i < 7; i++) {    // 8 is offsetof tzinfo
                    if (args[i] is not int) {
                        throw PythonOps.TypeError("an integer is required");
                    }
                }

                if (args.Length > 7 && !(args[7] is tzinfo || args[7] == null)) {
                    throw PythonOps.TypeError("tzinfo argument must be None or of a tzinfo subclass, not type '{0}'", PythonOps.GetPythonTypeName(args[7]));
                }

                // the above cases should cover all binding failures...
                throw new InvalidOperationException();
            }

            internal datetime(DateTime dt, int lostMicroseconds, tzinfo? tzinfo) {
                this.InternalDateTime = new DateTime(dt.Year, dt.Month, dt.Day, dt.Hour, dt.Minute, dt.Second);
                this._lostMicroseconds = dt.Millisecond * 1000 + lostMicroseconds;
                this._tz = tzinfo;

                // make sure both are positive, and lostMicroseconds < 1000
                if (_lostMicroseconds < 0) {
                    try {
                        InternalDateTime = InternalDateTime.AddMilliseconds(_lostMicroseconds / 1000 - 1);
                    } catch {
                        throw PythonOps.OverflowError("date value out of range");
                    }
                    _lostMicroseconds = _lostMicroseconds % 1000 + 1000;
                }

                if (_lostMicroseconds > 999) {
                    try {
                        InternalDateTime = InternalDateTime.AddMilliseconds(_lostMicroseconds / 1000);
                    } catch {
                        throw PythonOps.OverflowError("date value out of range");
                    }
                    _lostMicroseconds = _lostMicroseconds % 1000;
                }
            }

            // other constructors, all class methods:
            public static object now(tzinfo? tz = null) {
                if (tz != null) {
                    return tz.fromutc(new datetime(DateTime.UtcNow, 0, tz));
                } else {
                    return new datetime(DateTime.Now, 0, null);
                }
            }

            public static object utcnow() {
                return new datetime(DateTime.UtcNow, 0, null);
            }

            public static new object today() {
                return new datetime(DateTime.Now, 0, null);
            }

            public static object fromtimestamp(double timestamp, tzinfo? tz = null) {
                DateTime dt = PythonTime.TimestampToDateTime(timestamp);
                dt = dt.AddSeconds(-PythonTime.timezone);

                if (tz != null) {
                    dt = dt.ToUniversalTime();
                    datetime pdtc = new datetime(dt, tz);
                    return tz.fromutc(pdtc);
                } else {
                    return new datetime(dt);
                }
            }

            public static datetime utcfromtimestamp(double timestamp) {
                DateTime dt = new DateTime(PythonTime.TimestampToTicks(timestamp), DateTimeKind.Utc);
                return new datetime(dt, 0, null);
            }

            public static new datetime fromordinal(int d) {
                if (d < 1) {
                    throw PythonOps.ValueError("ordinal must be >= 1");
                }
                return new datetime(DateTime.MinValue + new TimeSpan(d - 1, 0, 0, 0), 0, null);
            }

            public static object combine([NotNone] date date, [NotNone] time time) {
                return new datetime(date.year, date.month, date.day, time.hour, time.minute, time.second, time.microsecond, time.tzinfo);
            }

            // instance attributes
            public int hour {
                get { return InternalDateTime.Hour; }
            }

            public int minute {
                get { return InternalDateTime.Minute; }
            }

            public int second {
                get { return InternalDateTime.Second; }
            }

            public int microsecond {
                get { return InternalDateTime.Millisecond * 1000 + _lostMicroseconds; }
            }

            public object? tzinfo {
                get { return _tz; }
            }

            private UnifiedDateTime UtcDateTime {
                get {
                    if (_utcDateTime == null) {
                        _utcDateTime = new UnifiedDateTime {
                            DateTime = InternalDateTime,
                            LostMicroseconds = _lostMicroseconds
                        };

                        timedelta? delta = this.utcoffset();
                        if (delta != null) {
                            datetime utced = this - delta;
                            _utcDateTime.DateTime = utced.InternalDateTime;
                            _utcDateTime.LostMicroseconds = utced._lostMicroseconds;
                        }
                    }
                    return _utcDateTime;
                }
            }

            // supported operations
            public static datetime operator +([NotNone] datetime date, [NotNone] timedelta delta) {
                try {
                    return new datetime(date.InternalDateTime.Add(delta.TimeSpanWithDaysAndSeconds), delta._microseconds + date._lostMicroseconds, date._tz);
                } catch (ArgumentException) {
                    throw new OverflowException("date value out of range");
                }
            }

            public static datetime operator +([NotNone] timedelta delta, [NotNone] datetime date) {
                try {
                    return new datetime(date.InternalDateTime.Add(delta.TimeSpanWithDaysAndSeconds), delta._microseconds + date._lostMicroseconds, date._tz);
                } catch (ArgumentException) {
                    throw new OverflowException("date value out of range");
                }
            }

            public static datetime operator -([NotNone] datetime date, [NotNone] timedelta delta) {
                DateTime dt;
                try {
                    dt = date.InternalDateTime.Subtract(delta.TimeSpanWithDaysAndSeconds);
                } catch (ArgumentException e) {
                    throw new OverflowException(e.Message);
                }

                return new datetime(dt, date._lostMicroseconds - delta._microseconds, date._tz);
            }

            public static timedelta operator -([NotNone] datetime date, [NotNone] datetime other) {
                if (CheckTzInfoBeforeCompare(date, other)) {
                    return new timedelta(date.InternalDateTime - other.InternalDateTime, date._lostMicroseconds - other._lostMicroseconds);
                } else {
                    return new timedelta(date.UtcDateTime.DateTime - other.UtcDateTime.DateTime, date.UtcDateTime.LostMicroseconds - other.UtcDateTime.LostMicroseconds);
                }
            }

            // instance methods
            public date date() {
                return new date(year, month, day);
            }

            [Documentation("gets the datetime w/o the time zone component")]
            public time time() {
                return new time(hour, minute, second, microsecond, null);
            }

            public object timetz() {
                return new time(hour, minute, second, microsecond, _tz);
            }

            [Documentation("gets a new datetime object with the fields provided as keyword arguments replaced.")]
            public override date replace(CodeContext/*!*/ context, [NotNone, ParamDictionary] IDictionary<object, object> dict) {
                int lyear = year;
                int lmonth = month;
                int lday = day;
                int lhour = hour;
                int lminute = minute;
                int lsecond = second;
                int lmicrosecond = microsecond;
                tzinfo? tz = _tz;

                foreach (KeyValuePair<object, object> kvp in (IDictionary<object, object>)dict) {
                    if (kvp.Key is not string key) continue;

                    switch (key) {
                        case "year":
                            lyear = CastToInt(kvp.Value);
                            break;
                        case "month":
                            lmonth = CastToInt(kvp.Value);
                            break;
                        case "day":
                            lday = CastToInt(kvp.Value);
                            break;
                        case "hour":
                            lhour = CastToInt(kvp.Value);
                            break;
                        case "minute":
                            lminute = CastToInt(kvp.Value);
                            break;
                        case "second":
                            lsecond = CastToInt(kvp.Value);
                            break;
                        case "microsecond":
                            lmicrosecond = CastToInt(kvp.Value);
                            break;
                        case "tzinfo":
                            tz = kvp.Value as tzinfo;
                            break;
                        default:
                            throw PythonOps.TypeError("{0} is an invalid keyword argument for this function", kvp.Key);
                    }
                }
                return new datetime(lyear, lmonth, lday, lhour, lminute, lsecond, lmicrosecond, tz);
            }

            public object astimezone(tzinfo? tz = null) {
                // https://github.com/IronLanguages/ironpython3/issues/1136
                tz ??= timezone.GetTimezone(DateTime.Now, TimeZoneInfo.Local);

                if (_tz == null)
                    throw PythonOps.ValueError("astimezone() cannot be applied to a naive datetime");

                if (tz == _tz)
                    return this;

                var offset = utcoffset() ?? throw PythonOps.ValueError("astimezone() cannot be applied to a naive datetime");
                datetime utc = this - offset;
                utc._tz = tz;
                return tz.fromutc(utc);
            }

            public timedelta? utcoffset() {
                if (_tz == null) return null;
                timedelta? delta = _tz.utcoffset(this);
                PythonDateTime.ThrowIfInvalid(delta, "utcoffset");
                return delta;
            }

            public timedelta? dst() {
                if (_tz == null) return null;
                timedelta? delta = _tz.dst(this);
                PythonDateTime.ThrowIfInvalid(delta, "dst");
                return delta;
            }

            public object? tzname() {
                if (_tz == null) return null;
                return _tz.tzname(this);
            }

            public override object timetuple() {
                return PythonTime.GetDateTimeTuple(InternalDateTime, null, _tz);
            }

            public object utctimetuple() {
                if (_tz == null)
                    return PythonTime.GetDateTimeTuple(InternalDateTime, false);
                else {
                    var dt = this;
                    var offset = utcoffset();
                    if (offset is not null) dt -= offset;
                    return PythonTime.GetDateTimeTuple(dt.InternalDateTime, false);
                }
            }

            public string isoformat(char sep = 'T') {
                StringBuilder sb = new StringBuilder();
                sb.AppendFormat("{0:d4}-{1:d2}-{2:d2}{3}{4:d2}:{5:d2}:{6:d2}", year, month, day, sep, hour, minute, second);

                if (microsecond != 0) sb.AppendFormat(".{0:d6}", microsecond);

                timedelta? delta = utcoffset();
                if (delta != null) {
                    var ts = delta.TimeSpanWithDaysAndSeconds;
                    if (ts >= TimeSpan.Zero) {
                        sb.AppendFormat("+{0:d2}:{1:d2}", ts.Hours, ts.Minutes);
                    } else {
                        sb.AppendFormat("-{0:d2}:{1:d2}", -ts.Hours, -ts.Minutes);
                    }
                }

                return sb.ToString();
            }

            internal static bool CheckTzInfoBeforeCompare(datetime self, datetime other) {
                if (self._tz != other._tz) {
                    timedelta? offset1 = self.utcoffset();
                    timedelta? offset2 = other.utcoffset();

                    if ((offset1 == null && offset2 != null) || (offset1 != null && offset2 == null))
                        throw PythonOps.TypeError("can't compare offset-naive and offset-aware times");

                    return false;
                } else {
                    return true; // has the same TzInfo, Utcoffset will be skipped
                }
            }

            public override bool Equals(object? obj) {
                if (obj is not datetime other) return false;

                if (CheckTzInfoBeforeCompare(this, other)) {
                    return this.InternalDateTime.Equals(other.InternalDateTime) && this._lostMicroseconds == other._lostMicroseconds;
                } else {
                    // hack
                    TimeSpan delta = this.InternalDateTime - other.InternalDateTime;
                    if (Math.Abs(delta.TotalHours) > 24 * 2) {
                        return false;
                    } else {
                        return this.UtcDateTime.Equals(other.UtcDateTime);
                    }
                }
            }

            public override int GetHashCode() {
                return this.UtcDateTime.DateTime.GetHashCode() ^ this.UtcDateTime.LostMicroseconds;
            }

            public override string ToString() {
                return isoformat(' ');
            }

            public override PythonTuple __reduce__() {
                return PythonTuple.MakeTuple(
                    DynamicHelpers.GetPythonType(this),
                    PythonTuple.MakeTuple(
                        InternalDateTime.Year,
                        InternalDateTime.Month,
                        InternalDateTime.Day,
                        InternalDateTime.Hour,
                        InternalDateTime.Minute,
                        InternalDateTime.Second,
                        this.microsecond,
                        this.tzinfo
                    )
                );
            }

            public override string strftime(CodeContext/*!*/ context, [NotNone] string dateFormat) {
                return PythonTime.strftime(context, dateFormat, _dateTime, microsecond, _tz?.GetTimeZoneInfo(this));
            }

            public double timestamp() {
                if (tzinfo is null) {
                    return PythonTime.TicksToTimestamp(_dateTime.Ticks);
                }
                else {
                    return (this - new datetime(new DateTime(1970, 1, 1), timezone.utc)).total_seconds();
                }
            }

            [ClassMethod]
            public static datetime strptime(CodeContext/*!*/ context, [NotNone] PythonType cls, [NotNone] string date_string, [NotNone] string format) {
                var module = context.LanguageContext.GetStrptimeModule();
                var _strptime_datetime = PythonOps.GetBoundAttr(context, module, "_strptime_datetime");
                return (datetime)PythonOps.CallWithContext(context, _strptime_datetime, cls, date_string, format)!;
            }

            #region IRichComparable Members

            internal override int CompareTo(date other) {
                if (other is not datetime combo)
                    throw PythonOps.TypeError("can't compare datetime.datetime to {0}", PythonOps.GetPythonTypeName(other));

                if (CheckTzInfoBeforeCompare(this, combo)) {
                    int res = this.InternalDateTime.CompareTo(combo.InternalDateTime);

                    if (res != 0) return res;

                    return this._lostMicroseconds - combo._lostMicroseconds;
                } else {
                    TimeSpan delta = this.InternalDateTime - combo.InternalDateTime;
                    // hack
                    if (Math.Abs(delta.TotalHours) > 24 * 2) {
                        return delta > TimeSpan.Zero ? 1 : -1;
                    } else {
                        return this.UtcDateTime.CompareTo(combo.UtcDateTime);
                    }
                }
            }


            #endregion

            #region ICodeFormattable Members

            public override string/*!*/ __repr__(CodeContext/*!*/ context) {
                StringBuilder sb = new StringBuilder();
                // TODO: need to determine how to get the actual class name if a derived type (CP21478)
                sb.AppendFormat("datetime.datetime({0}, {1}, {2}, {3}, {4}",
                    InternalDateTime.Year,
                    InternalDateTime.Month,
                    InternalDateTime.Day,
                    InternalDateTime.Hour,
                    InternalDateTime.Minute);

                if (microsecond != 0) {
                    sb.AppendFormat(", {0}, {1}", second, microsecond);
                } else {
                    if (second != 0) {
                        sb.AppendFormat(", {0}", second);
                    }
                }

                if (_tz != null) {
                    sb.AppendFormat(", tzinfo={0}", PythonOps.Repr(context, _tz));
                }
                sb.AppendFormat(")");
                return sb.ToString();
            }
            #endregion

            private class UnifiedDateTime {
                public DateTime DateTime;
                public int LostMicroseconds;

                public override bool Equals(object? obj) {
                    return obj is UnifiedDateTime other && this.DateTime == other.DateTime && this.LostMicroseconds == other.LostMicroseconds;
                }

                public override int GetHashCode() {
                    return DateTime.GetHashCode() ^ LostMicroseconds;
                }

                public int CompareTo(UnifiedDateTime other) {
                    int res = this.DateTime.CompareTo(other.DateTime);

                    if (res != 0) return res;

                    return this.LostMicroseconds - other.LostMicroseconds;
                }
            }
        }

        [PythonType]
        public class time : ICodeFormattable {
            internal TimeSpan _timeSpan;
            internal int _lostMicroseconds;
            internal tzinfo? _tz;
            private UnifiedTime? _utcTime;

            // class attributes:
            public static readonly time max = new time(23, 59, 59, 999999, null);
            public static readonly time min = new time(0, 0, 0, 0, null);
            public static readonly timedelta resolution = timedelta.resolution;

            public time(int hour = 0,
                int minute = 0,
                int second = 0,
                int microsecond = 0,
                tzinfo? tzinfo = null) {

                PythonDateTime.ValidateInput(InputKind.Hour, hour);
                PythonDateTime.ValidateInput(InputKind.Minute, minute);
                PythonDateTime.ValidateInput(InputKind.Second, second);
                PythonDateTime.ValidateInput(InputKind.Microsecond, microsecond);

                // all inputs are positive
                this._timeSpan = new TimeSpan(0, hour, minute, second, microsecond / 1000);
                this._lostMicroseconds = microsecond % 1000;
                this._tz = tzinfo;
            }

            internal time(TimeSpan timeSpan, int lostMicroseconds, tzinfo? tzinfo) {
                this._timeSpan = timeSpan;
                this._lostMicroseconds = lostMicroseconds;
                this._tz = tzinfo;
            }

            // instance attributes:
            public int hour {
                get { return _timeSpan.Hours; }
            }

            public int minute {
                get { return _timeSpan.Minutes; }
            }

            public int second {
                get { return _timeSpan.Seconds; }
            }

            public int microsecond {
                get { return _timeSpan.Milliseconds * 1000 + _lostMicroseconds; }
            }

            public tzinfo? tzinfo {
                get { return _tz; }
            }

            private UnifiedTime UtcTime {
                get {
                    if (_utcTime == null) {
                        _utcTime = new UnifiedTime {
                            TimeSpan = _timeSpan,
                            LostMicroseconds = _lostMicroseconds
                        };

                        timedelta? delta = this.utcoffset();
                        if (delta != null) {
                            time utced = Add(this, -delta);
                            _utcTime.TimeSpan = utced._timeSpan;
                            _utcTime.LostMicroseconds = utced._lostMicroseconds;
                        }
                    }
                    return _utcTime;
                }
            }

            // supported operations
            private static time Add(time date, timedelta delta) {
                return new time(date._timeSpan.Add(delta.TimeSpanWithDaysAndSeconds), delta._microseconds + date._lostMicroseconds, date._tz);
            }

            public PythonTuple __reduce__() {
                return PythonTuple.MakeTuple(
                    DynamicHelpers.GetPythonType(this),
                    PythonTuple.MakeTuple(
                        this.hour,
                        this.minute,
                        this.second,
                        this.microsecond,
                        this.tzinfo
                    )
                );
            }

<<<<<<< HEAD
=======
            // TODO: get rid of __bool__ in 3.5
            public bool __bool__() {
                return this.UtcTime.TimeSpan.Ticks != 0 || this.UtcTime.LostMicroseconds != 0;
            }

            public static explicit operator bool([NotNone] time time) {
                return time.__bool__();
            }

>>>>>>> 05f07f3a
            // instance methods
            public object replace() {
                return this;
            }

            public object replace([ParamDictionary, NotNone] IDictionary<object, object> dict) {
                int lhour = hour;
                int lminute = minute;
                int lsecond = second;
                int lmicrosecond = microsecond;
                tzinfo? tz = tzinfo;

                foreach (KeyValuePair<object, object> kvp in dict) {
                    if (kvp.Key is not string key) continue;

                    switch (key) {
                        case "hour":
                            lhour = CastToInt(kvp.Value);
                            break;
                        case "minute":
                            lminute = CastToInt(kvp.Value);
                            break;
                        case "second":
                            lsecond = CastToInt(kvp.Value);
                            break;
                        case "microsecond":
                            lmicrosecond = CastToInt(kvp.Value);
                            break;
                        case "tzinfo":
                            tz = kvp.Value as tzinfo;
                            break;
                    }
                }
                return new time(lhour, lminute, lsecond, lmicrosecond, tz);
            }

            public object isoformat() {
                return ToString();
            }

            public override string ToString() {
                StringBuilder sb = new StringBuilder();
                sb.AppendFormat("{0:d2}:{1:d2}:{2:d2}", hour, minute, second);

                if (microsecond != 0) sb.AppendFormat(".{0:d6}", microsecond);

                timedelta? delta = utcoffset();
                if (delta != null) {
                    var ts = delta.TimeSpanWithDaysAndSeconds;
                    if (ts >= TimeSpan.Zero) {
                        sb.AppendFormat("+{0:d2}:{1:d2}", ts.Hours, ts.Minutes);
                    } else {
                        sb.AppendFormat("-{0:d2}:{1:d2}", -ts.Hours, -ts.Minutes);
                    }
                }

                return sb.ToString();
            }

            public string strftime(CodeContext/*!*/ context, [NotNone] string format) {
                return PythonTime.strftime(context,
                    format,
                    new DateTime(1900, 1, 1, _timeSpan.Hours, _timeSpan.Minutes, _timeSpan.Seconds, _timeSpan.Milliseconds),
                    _lostMicroseconds, _tz?.GetTimeZoneInfo(this));
            }

            public timedelta? utcoffset() {
                if (_tz == null) return null;
                timedelta? delta = _tz.utcoffset(null);
                PythonDateTime.ThrowIfInvalid(delta, "utcoffset");
                return delta;
            }

            public object? dst() {
                if (_tz == null) return null;
                timedelta? delta = _tz.dst(null);
                PythonDateTime.ThrowIfInvalid(delta, "dst");
                return delta;
            }

            public object? tzname() => _tz?.tzname(null);

            public override int GetHashCode() {
                return this.UtcTime.GetHashCode();
            }

            internal static bool CheckTzInfoBeforeCompare(time self, time other) {
                if (self._tz != other._tz) {
                    timedelta? offset1 = self.utcoffset();
                    timedelta? offset2 = other.utcoffset();

                    if ((offset1 == null && offset2 != null) || (offset1 != null && offset2 == null))
                        throw PythonOps.TypeError("can't compare offset-naive and offset-aware times");

                    return false;
                } else {
                    return true; // has the same TzInfo, Utcoffset will be skipped
                }
            }

            public override bool Equals(object? obj) {
                if (obj is not time other) return false;

                var self = this;

                if (_tz != other._tz) {
                    timedelta? offset1 = utcoffset();
                    timedelta? offset2 = other.utcoffset();
                    if (offset1 != offset2) {
                        if (offset1 is null || offset2 is null) return false; // mixed tz-aware & naive
                        self = Add(self, -offset1);
                        other = Add(other, -offset2);
                    }
                }

                return self._timeSpan == other._timeSpan && self._lostMicroseconds == other._lostMicroseconds;
            }

            #region Rich Comparison Members

            /// <summary>
            /// Helper function for doing the comparisons.
            /// </summary>
            private int CompareTo(time other) {
                if (CheckTzInfoBeforeCompare(this, other)) {
                    int res = this._timeSpan.CompareTo(other._timeSpan);
                    if (res != 0) return res;
                    return this._lostMicroseconds - other._lostMicroseconds;
                } else {
                    return this.UtcTime.CompareTo(other.UtcTime);
                }
            }

            public static bool operator >([NotNone] time self, [NotNone] time other) {
                return self.CompareTo(other) > 0;
            }

            public static bool operator <([NotNone] time self, [NotNone] time other) {
                return self.CompareTo(other) < 0;
            }

            public static bool operator >=([NotNone] time self, [NotNone] time other) {
                return self.CompareTo(other) >= 0;
            }

            public static bool operator <=([NotNone] time self, [NotNone] time other) {
                return self.CompareTo(other) <= 0;
            }

            #endregion

            #region ICodeFormattable Members

            public virtual string/*!*/ __repr__(CodeContext/*!*/ context) {
                StringBuilder sb = new StringBuilder();
                if (microsecond != 0)
                    sb.AppendFormat("datetime.time({0}, {1}, {2}, {3}", hour, minute, second, microsecond);
                else if (second != 0)
                    sb.AppendFormat("datetime.time({0}, {1}, {2}", hour, minute, second);
                else
                    sb.AppendFormat("datetime.time({0}, {1}", hour, minute);

                if (tzname() is string ltzname) {
                    // TODO: calling __repr__?
                    sb.AppendFormat(", tzinfo={0}", ltzname.ToLowerInvariant());
                }

                sb.AppendFormat(")");

                return sb.ToString();
            }

            #endregion

            public object? __format__(CodeContext/*!*/ context, [NotNone] string dateFormat) {
                if (string.IsNullOrEmpty(dateFormat)) {
                    return PythonOps.ToString(context, this);
                } else {
                    // If we're a subtype, there might be a strftime overload,
                    // so call it if it exists.
                    if (GetType() == typeof(time)) {
                        return strftime(context, dateFormat);
                    } else {
                        return PythonOps.Invoke(context, this, "strftime", dateFormat);
                    }
                }
            }

            // overload to make test_datetime happy
            public object? __format__(CodeContext/*!*/ context, [NotNone] object spec) {
                if (spec is string s) return __format__(context, s);
                if (spec is Extensible<string> es) return __format__(context, es.Value);
                throw PythonOps.TypeError("__format__() argument 1 must be str, not {0}", PythonOps.GetPythonTypeName(spec));
            }

            private class UnifiedTime {
                public TimeSpan TimeSpan;
                public int LostMicroseconds;

                public override bool Equals(object? obj) {
                    return obj is UnifiedTime other && this.TimeSpan == other.TimeSpan && this.LostMicroseconds == other.LostMicroseconds;
                }

                public override int GetHashCode() {
                    return TimeSpan.GetHashCode() ^ LostMicroseconds;
                }

                public int CompareTo(UnifiedTime other) {
                    int res = this.TimeSpan.CompareTo(other.TimeSpan);
                    if (res != 0) return res;
                    return this.LostMicroseconds - other.LostMicroseconds;
                }
            }
        }

        [PythonType]
        public class tzinfo {
            public tzinfo() {
            }

            public tzinfo([NotNone] params object?[] args) {
            }

            public tzinfo([ParamDictionary, NotNone] PythonDictionary dict, [NotNone] params object?[] args) {
            }

            public virtual object fromutc([NotNone] datetime dt) {
                if (dt is null) throw PythonOps.TypeError($"{nameof(fromutc)}: argument must be a datetime");
                if (!ReferenceEquals(this, dt.tzinfo)) throw PythonOps.ValueError($"{nameof(fromutc)}: dt.tzinfo is not self");

                timedelta? dtOffset = utcoffset(dt) ?? throw PythonOps.ValueError($"{nameof(fromutc)}: non-None utcoffset() result required");
                timedelta? dtDst = dst(dt) ?? throw PythonOps.ValueError($"{nameof(fromutc)}: non-None dst() result required");

                timedelta delta = dtOffset - dtDst;
                dt += delta; // convert to standard LOCAL time
                dtDst = dt.dst();
                if (dtDst is null) throw PythonOps.ValueError($"{nameof(fromutc)}: tz.dst() gave inconsistent results; cannot convert");

                return dt + dtDst;
            }

            public virtual timedelta? dst(object? dt) {
                throw new NotImplementedException($"a tzinfo subclass must implement {nameof(dst)}()");
            }

            public virtual string tzname(object? dt) {
                throw new NotImplementedException($"a tzinfo subclass must implement {nameof(tzname)}()");
            }

            public virtual timedelta? utcoffset(object? dt) {
                throw new NotImplementedException($"a tzinfo subclass must implement {nameof(utcoffset)}()");
            }

            public PythonTuple __reduce__(CodeContext/*!*/ context) {
                object? args = PythonTuple.EMPTY;
                if (PythonOps.TryGetBoundAttr(context, this, "__getinitargs__", out var getinitargs)) {
                    args = PythonOps.CallWithContext(context, getinitargs);
                }

                if (GetType() == typeof(tzinfo) ||
                    !PythonOps.TryGetBoundAttr(context, this, "__dict__", out object? dict)) {
                    return PythonTuple.MakeTuple(DynamicHelpers.GetPythonType(this), args);
                }

                return PythonTuple.MakeTuple(DynamicHelpers.GetPythonType(this), args, dict);
            }

            internal TimeZoneInfo GetTimeZoneInfo(time dt) {
                var name = tzname(dt);
                // TODO: what happens if utcoffset is null...
                return TimeZoneInfo.CreateCustomTimeZone(name, utcoffset(dt)?.TimeSpanWithDaysAndSeconds ?? default, name, name);
            }
            internal TimeZoneInfo GetTimeZoneInfo(datetime dt) {
                var name = tzname(dt);
                // TODO: what happens if utcoffset is null...
                return TimeZoneInfo.CreateCustomTimeZone(name, utcoffset(dt)?.TimeSpanWithDaysAndSeconds ?? default, name, name);
            }
        }

        [PythonType]
        public sealed class timezone : tzinfo, ICodeFormattable, IEquatable<timezone> {
            private readonly timedelta _offset;
            private readonly string? _name;

            private timezone(timedelta offset, string? name = null) {
                if (offset <= -timedelta._DayResolution || offset >= timedelta._DayResolution)
                    throw PythonOps.ValueError($"offset must be a timedelta strictly between -timedelta(hours=24) and timedelta(hours=24), not {PythonOps.Repr(DefaultContext.Default, offset)}.");
                _offset = offset;
                _name = name;
            }

            public static timezone __new__(CodeContext context, [NotNone] PythonType cls, [NotNone] timedelta offset)
                => __new__(context, cls, offset, null!);

            public static timezone __new__(CodeContext context, [NotNone] PythonType cls, [NotNone] timedelta offset, [NotNone] string name) {
                if (name is null && offset.Equals(timedelta.Zero))
                    return utc;
                return new timezone(offset, name);
            }

            public static timezone utc { get; } = new timezone(timedelta.Zero);

            public static timezone min { get; } = new timezone(new timedelta(-1, 60, 0));

            public static timezone max { get; } = new timezone(new timedelta(0, 86340, 0));

            public override timedelta? utcoffset(object? dt) {
                if (dt is not null && dt is not datetime) throw PythonOps.TypeError("utcoffset(dt) argument must be a datetime instance or None, not {0}", PythonOps.GetPythonTypeName(dt));
                return _offset;
            }

            public override timedelta? dst(object? dt) {
                if (dt is not null && dt is not datetime) throw PythonOps.TypeError("dst(dt) argument must be a datetime instance or None, not {0}", PythonOps.GetPythonTypeName(dt));
                return null;
            }

            public override object fromutc([NotNone] datetime dt) {
                if (!ReferenceEquals(this, dt.tzinfo)) throw PythonOps.ValueError($"{nameof(fromutc)}: dt.tzinfo is not self");
                return dt + _offset;
            }

            private bool IsUtc => ReferenceEquals(this, utc);

            public override string tzname(object? dt) {
                if (dt is not null && dt is not datetime) throw PythonOps.TypeError($"tzname(dt) argument must be a datetime instance or None, not {0}", PythonOps.GetPythonTypeName(dt));
                if (_name is not null) return _name;

                if (IsUtc) return "UTC";

                var totalSeconds = _offset.total_seconds();
                var time = TimeSpan.FromSeconds(totalSeconds).ToString("c");
                if (totalSeconds >= 0) time = "+" + time; // prefix with 0
                if (time.EndsWith(":00", StringComparison.OrdinalIgnoreCase)) time = time.Substring(0, time.Length - 3); // remove trailing seconds
                return $"UTC" + time;
            }

            public string __str__() => tzname(null);

            #region ICodeFormattable Members

            public string __repr__(CodeContext context) {
                if (IsUtc)
                    return "datetime.timezone.utc";
                if (_name is null)
                    return $"datetime.timezone({PythonOps.Repr(context, _offset)})";
                return $"datetime.timezone({PythonOps.Repr(context, _offset)}, {PythonOps.Repr(context, _name)})";
            }

            #endregion

            public PythonTuple __getinitargs__(CodeContext context) {
                if (_name is null) return PythonTuple.MakeTuple(_offset);
                return PythonTuple.MakeTuple(_offset, _name);
            }

#pragma warning disable CS8767 // Nullability of reference types in type of parameter doesn't match implicitly implemented member (possibly because of nullability attributes).
            public bool Equals([NotNone] timezone other)
                => _offset.Equals(other._offset);
#pragma warning restore CS8767 // Nullability of reference types in type of parameter doesn't match implicitly implemented member (possibly because of nullability attributes).

            public override bool Equals(object? obj)
                => obj is timezone other && Equals(other);

            public override int GetHashCode()
                => _offset.GetHashCode();

            internal static timezone GetTimezone(DateTime time, TimeZoneInfo tzinfo)
                => new timezone(new timedelta(tzinfo.GetUtcOffset(time), 0), tzinfo.IsDaylightSavingTime(time) ? tzinfo.DaylightName : tzinfo.StandardName);
        }
    }
}<|MERGE_RESOLUTION|>--- conflicted
+++ resolved
@@ -1219,18 +1219,6 @@
                 );
             }
 
-<<<<<<< HEAD
-=======
-            // TODO: get rid of __bool__ in 3.5
-            public bool __bool__() {
-                return this.UtcTime.TimeSpan.Ticks != 0 || this.UtcTime.LostMicroseconds != 0;
-            }
-
-            public static explicit operator bool([NotNone] time time) {
-                return time.__bool__();
-            }
-
->>>>>>> 05f07f3a
             // instance methods
             public object replace() {
                 return this;
