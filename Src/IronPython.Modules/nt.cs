// Licensed to the .NET Foundation under one or more agreements.
// The .NET Foundation licenses this file to you under the Apache 2.0 License.
// See the LICENSE file in the project root for more information.

#nullable enable

using Microsoft.Win32.SafeHandles;
using System;
using System.Collections;
using System.Collections.Generic;
using System.ComponentModel;
using System.Diagnostics;
using System.Diagnostics.CodeAnalysis;
using System.Globalization;
using System.IO;
using System.Linq;
using System.Numerics;
using System.Runtime.CompilerServices;
using System.Runtime.InteropServices;
using System.Runtime.Versioning;
using System.Security.Cryptography;
using System.Text;

using Microsoft.Scripting;
using Microsoft.Scripting.Runtime;
using Microsoft.Scripting.Utils;

using IronPython.Runtime;
using IronPython.Runtime.Exceptions;
using IronPython.Runtime.Operations;
using IronPython.Runtime.Types;

using NotNullAttribute = System.Diagnostics.CodeAnalysis.NotNullAttribute;

#if FEATURE_PIPES
using System.IO.Pipes;
#endif

[assembly: PythonModule("nt", typeof(IronPython.Modules.PythonNT))]
namespace IronPython.Modules {
    public static class PythonNT {
        public const string __doc__ = "Provides low-level operating system access for files, the environment, etc...";

        /* TODO: missing functions/classes:
         * Windows:
         * {'execve', '_isdir', 'getlogin', 'get_inheritable', 'statvfs_result', 'readlink', 'stat_float_times', 'getppid',
         * '_getdiskusage', 'execv', 'set_inheritable', 'device_encoding', 'isatty', '_getvolumepathname',
         * 'times_result', 'cpu_count', 'get_handle_inheritable', 'set_handle_inheritable'}
         */

#if FEATURE_PROCESS
        private static readonly Dictionary<int, Process> _processToIdMapping = new Dictionary<int, Process>();
        private static readonly List<int> _freeProcessIds = new List<int>();
        private static int _processCount;
#endif

        private static readonly object _keyFields = new object();
        private static readonly string _keyHaveFunctions = "_have_functions";
        private static readonly Encoding _utf8Encoding;
        private static readonly Encoding _mbcsEncoding;

        static PythonNT() {
            // TODO: Python 3.6: use sys.getfilesystemencodeerrors()

            _mbcsEncoding = Encoding.GetEncoding(0); // on errors does diacritics stripping if possible else replace

            if (RuntimeInformation.IsOSPlatform(OSPlatform.Windows)) {
                _utf8Encoding = new PythonSurrogatePassEncoding(Encoding.UTF8);
            } else {
                // TODO: Verify: CPython uses surrogateescape, but .NET will handle using replace
                // so paths produced as output will never have surrogates, but have errors replaced by U+FFFD
                // and paths provided as input will have any surrogates replaced by U+FFFD or ?
                // Using surrogateescape here properly validates bytes input but does not guarantee safe roundtrip
                _utf8Encoding = new PythonSurrogateEscapeEncoding(Encoding.UTF8);
            }
        }

        [SpecialName]
        public static void PerformModuleReload([NotNone] PythonContext context, [NotNone] PythonDictionary dict) {
            var have_functions = new PythonList();
            if (Environment.OSVersion.Platform == PlatformID.Win32NT) {
                have_functions.Add("MS_WINDOWS");
            }

            context.GetOrCreateModuleState(_keyFields, () => {
                dict.Add(_keyHaveFunctions, have_functions);
                return dict;
            });
        }

        #region Public API Surface

        [PythonHidden(PlatformsAttribute.PlatformFamily.Unix)]
        public static PythonTuple _getdiskusage([NotNone] string path) {
            var driveInfo = new DriveInfo(path);
            return PythonTuple.MakeTuple((BigInteger)driveInfo.TotalSize, (BigInteger)driveInfo.AvailableFreeSpace);
        }

        [DllImport("kernel32.dll", EntryPoint = "GetFinalPathNameByHandleW", CharSet = CharSet.Unicode, SetLastError = true)]
        private static extern int GetFinalPathNameByHandle([In] SafeFileHandle hFile, [Out] StringBuilder lpszFilePath, [In] int cchFilePath, [In] int dwFlags);

        [SupportedOSPlatform("windows"), PythonHidden(PlatformsAttribute.PlatformFamily.Unix)]
        public static string _getfinalpathname([NotNone] string path) {
            var hFile = CreateFile(path, 0, 0, IntPtr.Zero, OPEN_EXISTING, FILE_FLAG_BACKUP_SEMANTICS, IntPtr.Zero);
            if (hFile.IsInvalid) {
                throw GetLastWin32Error(path);
            }

            const int MAX_PATH_LEN = 10000;
            StringBuilder sb = new StringBuilder(MAX_PATH_LEN);
            if (GetFinalPathNameByHandle(hFile, sb, MAX_PATH_LEN, 0) == 0) {
                throw GetLastWin32Error(path);
            }
            return sb.ToString();
        }

        public static string _getfullpathname(CodeContext/*!*/ context, [NotNone] string/*!*/ path) {
            PlatformAdaptationLayer pal = context.LanguageContext.DomainManager.Platform;

            try {
                return pal.GetFullPath(path);
            } catch (ArgumentException) {
                // .NET validates the path, CPython doesn't... so we replace invalid chars with
                // Char.Maxvalue, get the full path, and then replace the Char.Maxvalue's back w/
                // their original value.
                string newdir = path;

                if (IsWindows()) {
                    if (newdir.Length >= 2 && newdir[1] == ':' &&
                        (newdir[0] < 'a' || newdir[0] > 'z') && (newdir[0] < 'A' || newdir[0] > 'Z')) {
                        // invalid drive, .NET will reject this
                        if (newdir.Length == 2) {
                            return newdir + Path.DirectorySeparatorChar;
                        } else if (newdir[2] == Path.DirectorySeparatorChar) {
                            return newdir;
                        } else {
                            return newdir.Substring(0, 2) + Path.DirectorySeparatorChar + newdir.Substring(2);
                        }
                    }
                    if (newdir.Length > 2 && newdir.IndexOf(':', 2) != -1) {
                        // : is an invalid char if it's not in the 2nd position
                        newdir = newdir.Substring(0, 2) + newdir.Substring(2).Replace(':', Char.MaxValue);
                    }

                    if (newdir.Length > 0 && newdir[0] == ':') {
                        newdir = Char.MaxValue + newdir.Substring(1);
                    }
                }

                foreach (char c in Path.GetInvalidPathChars()) {
                    newdir = newdir.Replace(c, Char.MaxValue);
                }

#if NETCOREAPP || NETSTANDARD
                foreach (char c in invalidPathChars) {
                    newdir = newdir.Replace(c, Char.MaxValue);
                }
#endif

                foreach (char c in Path.GetInvalidFileNameChars()) {
                    // don't replace the volume or directory separators
                    if (c == Path.VolumeSeparatorChar || c == Path.DirectorySeparatorChar) continue;
                    newdir = newdir.Replace(c, Char.MaxValue);
                }

                // walk backwards through the path replacing the same characters.  We should have
                // only updated the directory leaving the filename which we're fixing.
                string res = pal.GetFullPath(newdir);
                int curDir = path.Length;
                for (int curRes = res.Length - 1; curRes >= 0; curRes--) {
                    if (res[curRes] == Char.MaxValue) {
                        for (curDir--; curDir >= 0; curDir--) {
                            if (newdir[curDir] == Char.MaxValue) {
                                res = res.Substring(0, curRes) + path[curDir] + res.Substring(curRes + 1);
                                break;
                            }
                        }
                    }
                }

                return res;
            }

            static bool IsWindows() {
                return Environment.OSVersion.Platform == PlatformID.Win32NT ||
                    Environment.OSVersion.Platform == PlatformID.Win32S ||
                    Environment.OSVersion.Platform == PlatformID.Win32Windows;
            }
        }

        public static Bytes _getfullpathname(CodeContext/*!*/ context, [NotNone] Bytes path)
            => _getfullpathname(context, path.ToFsString(context)).ToFsBytes(context);

        public static Bytes _getfullpathname(CodeContext/*!*/ context, object? path)
            => _getfullpathname(context, ConvertToFsString(context, path, nameof(path))).ToFsBytes(context);

        public static object _getfullpathname(CodeContext/*!*/ context, object? path) {
            if (path is IBufferProtocol bp) {
                PythonOps.Warn(context, PythonExceptions.DeprecationWarning, "{0}: {1} should be string, bytes or os.PathLike, not {2}", nameof(_getfullpathname), nameof(path), PythonOps.GetPythonTypeName(path));
                return _getfullpathname(context, new Bytes(bp));
            }

            if (PythonOps.TryToFsPath(context, path, out var res)) {
                switch (res) {
                    case string s: return _getfullpathname(context, s);
                    case Extensible<string> es: return _getfullpathname(context, es.Value);
                    case Bytes b: return _getfullpathname(context, b);
                    default: throw new InvalidOperationException();
                }
            }

            throw PythonOps.TypeError("{0}: {1} should be string, bytes or os.PathLike, not {2}", nameof(_getfullpathname), nameof(path), PythonOps.GetPythonTypeName(path));
        }

#if FEATURE_PROCESS
        public static void abort() {
            System.Environment.FailFast("IronPython os.abort");
        }
#endif

        /// <summary>
        /// Checks for the specific permissions, provided by the mode parameter, are available for the provided path.  Permissions can be:
        ///
        /// F_OK: Check to see if the file exists
        /// R_OK | W_OK | X_OK: Check for the specific permissions.  Only W_OK is respected.
        /// </summary>
        [Documentation("access(path, mode, *, dir_fd=None, effective_ids=False, follow_symlinks=True)")]
        public static bool access(CodeContext/*!*/ context, [NotNone] string path, int mode, [ParamDictionary, NotNone] IDictionary<string, object> kwargs) {
            if (path == null) throw PythonOps.TypeError("expected string, got None");

            foreach (var pair in kwargs) {
                switch (pair.Key) {
                    case "dir_fd":
                    case "follow_symlinks":
                        // TODO: implement these!
                        break;
                    case "effective_ids":
                        if (PythonOps.IsTrue(pair.Value))
                            throw PythonOps.NotImplementedError("access: effective_ids unavailable on this platform");
                        break;
                    default:
                        throw PythonOps.TypeError("'{0}' is an invalid keyword argument for this function", pair.Key);
                }
            }

#if FEATURE_FILESYSTEM
            try {
                FileAttributes fa = File.GetAttributes(path);
                if (mode == F_OK) {
                    return true;
                }
                // match the behavior of the VC C Runtime
                if ((fa & FileAttributes.Directory) != 0) {
                    // directories have read & write access
                    return true;
                }
                if ((fa & FileAttributes.ReadOnly) != 0 && (mode & W_OK) != 0) {
                    // want to write but file is read-only
                    return false;
                }
                return true;
            } catch (ArgumentException) {
            } catch (PathTooLongException) {
            } catch (NotSupportedException) {
            } catch (FileNotFoundException) {
            } catch (DirectoryNotFoundException) {
            } catch (IOException) {
            } catch (UnauthorizedAccessException) {
            }
            return false;
#else
            throw new NotImplementedException();
#endif
        }

        [Documentation("")]
        public static bool access(CodeContext context, [NotNone] Bytes path, int mode, [ParamDictionary, NotNone] IDictionary<string, object> kwargs)
            => access(context, path.ToFsString(context), mode, kwargs);

        [Documentation("")]
        public static bool access(CodeContext context, object? path, int mode, [ParamDictionary, NotNone] IDictionary<string, object> kwargs)
            => access(context, ConvertToFsString(context, path, nameof(path)), mode, kwargs);

#if FEATURE_FILESYSTEM

        public static void chdir([NotNone] string path) {
            if (String.IsNullOrEmpty(path)) {
                throw PythonOps.OSError(PythonExceptions._OSError.ERROR_INVALID_NAME, "Path cannot be an empty string", path, PythonExceptions._OSError.ERROR_INVALID_NAME);
            }

            try {
                Directory.SetCurrentDirectory(path);
            } catch (Exception e) {
                throw ToPythonException(e, path);
            }
        }

        public static void chdir(CodeContext context, [NotNone] Bytes path)
            => chdir(path.ToFsString(context));

        public static void chdir(CodeContext context, object? path)
            => chdir(ConvertToFsString(context, path, nameof(path)));

        // Isolate Mono.Unix from the rest of the method so that we don't try to load the Mono.Unix assembly on Windows.
        private static void chmodUnix(string path, int mode) {
            if (Mono.Unix.Native.Syscall.chmod(path, Mono.Unix.Native.NativeConvert.ToFilePermissions((uint)mode)) == 0) return;
            throw GetLastUnixError(path);
        }

        [Documentation("chmod(path, mode, *, dir_fd=None, follow_symlinks=True)")]
        public static void chmod([NotNone] string path, int mode, [ParamDictionary, NotNone] IDictionary<string, object> kwargs) {
            foreach (var key in kwargs.Keys) {
                switch (key) {
                    case "dir_fd":
                    case "follow_symlinks":
                        // TODO: implement these!
                        break;
                    default:
                        throw PythonOps.TypeError("'{0}' is an invalid keyword argument for this function", key);
                }
            }

            if (RuntimeInformation.IsOSPlatform(OSPlatform.Windows)) {
                try {
                    FileInfo fi = new FileInfo(path);
                    if ((mode & S_IWRITE) != 0) {
                        fi.Attributes &= ~(FileAttributes.ReadOnly);
                    } else {
                        fi.Attributes |= FileAttributes.ReadOnly;
                    }
                } catch (Exception e) {
                    throw ToPythonException(e, path);
                }
            } else if (RuntimeInformation.IsOSPlatform(OSPlatform.Linux) || RuntimeInformation.IsOSPlatform(OSPlatform.OSX)) {
                chmodUnix(path, mode);
            } else {
                throw new PlatformNotSupportedException();
            }
        }

        [Documentation("")]
        public static void chmod(CodeContext context, [NotNone] Bytes path, int mode, [ParamDictionary, NotNone] IDictionary<string, object> kwargs)
            => chmod(path.ToFsString(context), mode, kwargs);

        [Documentation("")]
        public static void chmod(CodeContext context, object? path, int mode, [ParamDictionary, NotNone] IDictionary<string, object> kwargs)
            => chmod(ConvertToFsString(context, path, nameof(path)), mode, kwargs);

#endif

        public static void close(CodeContext/*!*/ context, int fd) {
            PythonContext pythonContext = context.LanguageContext;
            PythonFileManager fileManager = pythonContext.FileManager;
            if (fileManager.TryGetFileFromId(pythonContext, fd, out PythonIOModule.FileIO file)) {
                fileManager.CloseIfLast(context, fd, file);
            } else {
                Stream? stream = fileManager.GetObjectFromId(fd) as Stream;
                if (stream == null) {
                    throw PythonOps.OSError(9, "Bad file descriptor");
                }
                fileManager.CloseIfLast(fd, stream);
            }
        }

        public static void closerange(CodeContext/*!*/ context, int fd_low, int fd_high) {
            for (var fd = fd_low; fd <= fd_high; fd++) {
                try {
                    close(context, fd);
                } catch (OSException) {
                    // ignore errors on close
                }
            }
        }

        public static object? cpu_count() => null; // TODO: implement me!

        private static bool IsValidFd(CodeContext/*!*/ context, int fd) {
            PythonContext pythonContext = context.LanguageContext;
            if (pythonContext.FileManager.TryGetFileFromId(pythonContext, fd, out PythonIOModule.FileIO _)) {
                return true;
            }
            if (pythonContext.FileManager.TryGetObjectFromId(pythonContext, fd, out object o)) {
                if (o is Stream) {
                    return true;
                }
            }
            return false;
        }

        public static int dup(CodeContext/*!*/ context, int fd) {
            PythonContext pythonContext = context.LanguageContext;
            if (pythonContext.FileManager.TryGetFileFromId(pythonContext, fd, out PythonIOModule.FileIO file)) {
                return pythonContext.FileManager.AddToStrongMapping(file);
            } else {
                Stream? stream = pythonContext.FileManager.GetObjectFromId(fd) as Stream;
                if (stream == null) {
                    throw PythonOps.OSError(9, "Bad file descriptor");
                }
                return pythonContext.FileManager.AddToStrongMapping(stream);
            }
        }


        public static int dup2(CodeContext/*!*/ context, int fd, int fd2) {
            PythonContext pythonContext = context.LanguageContext;

            if (!IsValidFd(context, fd)) {
                throw PythonOps.OSError(9, "Bad file descriptor");
            }

            if (!pythonContext.FileManager.ValidateFdRange(fd2)) {
                throw PythonOps.OSError(9, "Bad file descriptor");
            }

            bool fd2Valid = IsValidFd(context, fd2);

            if (fd == fd2) {
                if (fd2Valid) {
                    return fd2;
                }
                throw PythonOps.OSError(9, "Bad file descriptor");
            }

            if (fd2Valid) {
                close(context, fd2);
            }

            if (pythonContext.FileManager.TryGetFileFromId(pythonContext, fd, out PythonIOModule.FileIO file)) {
                return pythonContext.FileManager.AddToStrongMapping(file, fd2);
            }
            var stream = pythonContext.FileManager.GetObjectFromId(fd) as Stream;
            if (stream == null) {
                throw PythonOps.OSError(9, "Bad file descriptor");
            }
            return pythonContext.FileManager.AddToStrongMapping(stream, fd2);
        }

#if FEATURE_PROCESS
        /// <summary>
        /// single instance of environment dictionary is shared between multiple runtimes because the environment
        /// is shared by multiple runtimes.
        /// </summary>
        public static readonly object environ = new PythonDictionary(new EnvironmentDictionaryStorage());
#endif

        [System.Diagnostics.CodeAnalysis.SuppressMessage("Microsoft.Security", "CA2104:DoNotDeclareReadOnlyMutableReferenceTypes")]
        public static readonly PythonType error = Builtin.OSError;

        public static void _exit(CodeContext/*!*/ context, int status) {
            context.LanguageContext.DomainManager.Platform.TerminateScriptExecution(status);
        }

        public static object fspath(CodeContext context, [AllowNull] object path)
            => PythonOps.FsPath(context, path);

        [LightThrowing]
        public static object fstat(CodeContext/*!*/ context, int fd) {
            PythonContext pythonContext = context.LanguageContext;
            if (pythonContext.FileManager.TryGetFileFromId(pythonContext, fd, out PythonIOModule.FileIO file)) {
                if (file.IsConsole) return new stat_result(8192);
                if (file._readStream is PipeStream) return new stat_result(4096);
                if (RuntimeInformation.IsOSPlatform(OSPlatform.Linux) || RuntimeInformation.IsOSPlatform(OSPlatform.OSX)) {
                    if (IsUnixStream(file._readStream)) return new stat_result(4096);
                }
                if (file.name is string strName) return lstat(strName, new Dictionary<string, object>(1));
            }
            throw PythonOps.OSError(9, "Bad file descriptor");

            static bool IsUnixStream(Stream stream) {
                return stream is Mono.Unix.UnixStream;
            }
        }

        public static void fsync(CodeContext context, int fd) {
            PythonContext pythonContext = context.LanguageContext;
            var pf = pythonContext.FileManager.GetFileFromId(pythonContext, fd);
            try {
                pf.flush(context);
            } catch (Exception ex) when (ex is ValueErrorException || ex is IOException) {
                throw PythonOps.OSError(9, "Bad file descriptor");
            }
        }

        public static string getcwd(CodeContext/*!*/ context) {
            return context.LanguageContext.DomainManager.Platform.CurrentDirectory;
        }

        public static Bytes getcwdb(CodeContext/*!*/ context)
            => getcwd(context).ToFsBytes(context);

#if NETCOREAPP || NETSTANDARD
        private static readonly char[] invalidPathChars = new char[] { '\"', '<', '>' };
#endif

#if FEATURE_PROCESS
        public static int getpid() {
            return System.Diagnostics.Process.GetCurrentProcess().Id;
        }
#endif

        [Documentation("link(src, dst, *, src_dir_fd=None, dst_dir_fd=None, follow_symlinks=True)")]
        public static void link([NotNone] string src, [NotNone] string dst, [ParamDictionary, NotNone] IDictionary<string, object> kwargs) {
            foreach (var key in kwargs.Keys) {
                switch (key) {
                    case "src_dir_fd":
                    case "dst_dir_fd":
                    case "follow_symlinks":
                        // TODO: implement these!
                        break;
                    default:
                        throw PythonOps.TypeError("'{0}' is an invalid keyword argument for this function", key);
                }
            }

            if (RuntimeInformation.IsOSPlatform(OSPlatform.Windows)) {
                linkWindows(src, dst);
            } else if (RuntimeInformation.IsOSPlatform(OSPlatform.Linux) || RuntimeInformation.IsOSPlatform(OSPlatform.OSX)) {
                linkUnix(src, dst);
            } else {
                throw new NotImplementedException();
            }

            static void linkWindows(string src, string dst) {
                if (!CreateHardLink(dst, src, IntPtr.Zero))
                    throw GetLastWin32Error(src, dst);
            }

            static void linkUnix(string src, string dst) {
                if (Mono.Unix.Native.Syscall.link(src, dst) == 0) return;
                throw GetLastUnixError(src, dst);
            }
        }

        public static bool isatty(CodeContext context, int fd) {
            if (context.LanguageContext.FileManager.TryGetFileFromId(context.LanguageContext, fd, out var file))
                return file.isatty(context);
            return false;
        }

        [Documentation("")]
        public static void link(CodeContext context, [NotNone] Bytes src, [NotNone] Bytes dst, [ParamDictionary, NotNone] IDictionary<string, object> kwargs)
            => link(src.ToFsString(context), dst.ToFsString(context), kwargs);

        [Documentation("")]
        public static void link(CodeContext context, object? src, object? dst, [ParamDictionary, NotNone] IDictionary<string, object> kwargs)
            => link(ConvertToFsString(context, src, nameof(src)), ConvertToFsString(context, dst, nameof(dst)), kwargs);


        [DllImport("kernel32.dll", EntryPoint = "CreateHardLinkW", CharSet = CharSet.Unicode, SetLastError = true)]
        private static extern bool CreateHardLink(string lpFileName, string lpExistingFileName, IntPtr lpSecurityAttributes);

        public static PythonList listdir(CodeContext/*!*/ context, string? path = null) {
            if (path == null) {
                path = getcwd(context);
            }

            if (path == string.Empty) {
                throw PythonOps.OSError(PythonExceptions._OSError.ERROR_PATH_NOT_FOUND, "The system cannot find the path specified", path, PythonExceptions._OSError.ERROR_PATH_NOT_FOUND);
            }

#if !NETFRAMEWORK
            if (RuntimeInformation.IsOSPlatform(OSPlatform.Windows)) {
                // .NET Core throws an unhelpful "The parameter is incorrect" error when trying to listdir a file
                if (File.Exists(path)) {
                    throw GetWin32Error(PythonExceptions._OSError.ERROR_DIRECTORY, path);
                }
            }
#endif

            PythonList ret = new PythonList();
            try {
                addBase(context.LanguageContext.DomainManager.Platform.GetFileSystemEntries(path, "*"), ret);
                return ret;
            } catch (Exception e) {
                throw ToPythonException(e, path);
            }
        }

        public static PythonList listdir(CodeContext context, [NotNone] Bytes path) {
            PythonList ret = new PythonList();
            foreach (object? item in listdir(context, path.ToFsString(context))) {
                ret.AddNoLock(((string)item!).ToFsBytes(context));
            }
            return ret;
        }

<<<<<<< HEAD
        public static PythonList listdir(CodeContext context, [NotNone] object path)
            => listdir(context, ConvertToFsString(context, path, nameof(path), orType: "None"));
=======
        public static PythonList listdir(CodeContext context, object? path)
            => listdir(context, ConvertToFsString(context, path, nameof(path)));
>>>>>>> 05f07f3a

        public static BigInteger lseek(CodeContext context, int filedes, long offset, int whence) {
            var file = context.LanguageContext.FileManager.GetFileFromId(context.LanguageContext, filedes);

            return file.seek(context, offset, whence);
        }

        [Documentation("lstat(path, *, dir_fd=None) -> stat_result\n\n" +
            "Like stat(), but do not follow symbolic links.\n" +
            "Equivalent to calling stat(...) with follow_symlinks=False.")]
        [LightThrowing]
        public static object lstat([NotNone] string path, [ParamDictionary, NotNone] IDictionary<string, object> kwargs) {
            if (kwargs.ContainsKey("follow_symlinks"))
                throw PythonOps.TypeError("'follow_symlinks' is an invalid keyword argument for lstat(...)");

            kwargs["follow_symlinks"] = false;
            return stat(path, kwargs);
        }

        [LightThrowing, Documentation("")]
        public static object lstat(CodeContext context, [NotNone] Bytes path, [ParamDictionary, NotNone] IDictionary<string, object> kwargs)
            => lstat(path.ToFsString(context), kwargs);

        [LightThrowing, Documentation("")]
        public static object lstat(CodeContext context, object? path, [ParamDictionary, NotNone] IDictionary<string, object> kwargs)
            => lstat(ConvertToFsString(context, path, nameof(path)), kwargs);

        [PythonType]
        public sealed class DirEntry {
            private readonly CodeContext context;
            private readonly FileSystemInfo info;
            private readonly bool asBytes;

            internal DirEntry(CodeContext context, FileSystemInfo info, bool asBytes) {
                this.context = context;
                this.info = info;
                this.asBytes = asBytes;
            }

            public object path => asBytes ? info.FullName.ToFsBytes(context) : info.FullName;
            public object name => asBytes ? info.Name.ToFsBytes(context) : info.Name;

            [LightThrowing]
            public object? inode() {
                var obj = stat(follow_symlinks: false);
                if (obj is stat_result res) return res.st_ino;
                return obj;
            }

            public bool is_dir(bool follow_symlinks = true) => info.Attributes.HasFlag(FileAttributes.Directory);

            public bool is_file(bool follow_symlinks = true) => !is_dir();

            public bool is_symlink() => info.Attributes.HasFlag(FileAttributes.ReparsePoint) ? throw new NotImplementedException() : false;

            [LightThrowing]
            public object? stat(bool follow_symlinks = true) => PythonNT.stat(info.FullName, new Dictionary<string, object>());

            public string __repr__(CodeContext context) => $"<DirEntry {PythonOps.Repr(context, name)}>";
        }

        [PythonType, PythonHidden]
        public sealed class ScandirIterator : IEnumerable<DirEntry>, IEnumerator<DirEntry> {
            private readonly CodeContext context;
            private readonly IEnumerator<FileSystemInfo> enumerator;
            private readonly bool asBytes;

            internal ScandirIterator(CodeContext context, IEnumerable<FileSystemInfo> list, bool asBytes) {
                this.context = context;
                enumerator = list.GetEnumerator();
                this.asBytes = asBytes;
            }

            [PythonHidden]
            public DirEntry Current => new DirEntry(context, enumerator.Current, asBytes);

            object IEnumerator.Current => Current;

            [PythonHidden]
            public void Dispose() => enumerator.Dispose();

            [PythonHidden]
            public IEnumerator<DirEntry> GetEnumerator() => this;

            IEnumerator IEnumerable.GetEnumerator() => GetEnumerator();

            [PythonHidden]
            public bool MoveNext() => enumerator.MoveNext();

            [PythonHidden]
            public void Reset() => enumerator.Reset();
        }

        public static ScandirIterator scandir(CodeContext context, string? path = null)
            => new ScandirIterator(context, ScandirHelper(context, path), asBytes: false);

<<<<<<< HEAD
        public static ScandirIterator scandir(CodeContext context, [NotNone] object path)
            => new ScandirIterator(ScandirHelper(context, ConvertToFsString(context, path, nameof(path), orType: "None")), asBytes: true);
=======
        public static ScandirIterator scandir(CodeContext context, [NotNone] IBufferProtocol path)
            => new ScandirIterator(context, ScandirHelper(context, ConvertToFsString(context, path, nameof(path))), asBytes: true);
>>>>>>> 05f07f3a

        private static IEnumerable<FileSystemInfo> ScandirHelper(CodeContext context, string? path) {
            if (path == null) {
                path = getcwd(context);
            }

            if (path == string.Empty) {
                throw PythonOps.OSError(PythonExceptions._OSError.ERROR_PATH_NOT_FOUND, "The system cannot find the path specified", path, PythonExceptions._OSError.ERROR_PATH_NOT_FOUND);
            }

#if !NETFRAMEWORK
            if (RuntimeInformation.IsOSPlatform(OSPlatform.Windows)) {
                // .NET Core throws an unhelpful "The parameter is incorrect" error when trying to listdir a file
                if (File.Exists(path)) {
                    throw GetWin32Error(PythonExceptions._OSError.ERROR_DIRECTORY, path);
                }
            }
#endif

            try {
                return new DirectoryInfo(path).EnumerateFileSystemInfos();
            } catch (Exception e) {
                throw ToPythonException(e, path);
            }
        }

#if FEATURE_NATIVE

        [Documentation("symlink(src, dst, target_is_directory=False, *, dir_fd=None)")]
        public static void symlink([NotNone] string src, [NotNone] string dst, [ParamDictionary, NotNone] IDictionary<string, object> kwargs, [NotNone] params object[] args) {
            var numArgs = args.Length;
            CheckOptionalArgsCount(numRegParms: 2, numOptPosParms: 1, numKwParms: 1, numArgs, kwargs.Count);

            bool target_is_directory = numArgs > 0 ? Converter.ConvertToBoolean(args[0]) : false;

            foreach (var kvp in kwargs) {
                switch (kvp.Key) {
                    case nameof(target_is_directory):
                        if (numArgs > 0) throw PythonOps.TypeError("argument for {0}() given by name ('{1}') and position ({2})", nameof(symlink), nameof(target_is_directory), 3);
                        target_is_directory = Converter.ConvertToBoolean(kvp.Value);
                        break;
                    case "dir_fd":
                        throw PythonOps.NotImplementedError("{0} unavailable on this platform", kvp.Key);
                    default:
                        throw PythonOps.TypeError("'{0}' is an invalid keyword argument for {1}()", kvp.Key, nameof(symlink));
                }
            }

            if (RuntimeInformation.IsOSPlatform(OSPlatform.Windows)) {
                // TODO: implement this
                throw new NotImplementedException();
            } else if (RuntimeInformation.IsOSPlatform(OSPlatform.Linux) || RuntimeInformation.IsOSPlatform(OSPlatform.OSX)) {
                symlinkUnix(src, dst);
            } else {
                throw new NotImplementedException();
            }

            static void symlinkUnix(string src, string dst) {
                if (Mono.Unix.Native.Syscall.symlink(src, dst) == 0) return;
                throw GetLastUnixError(src, dst);
            }
        }

        [Documentation("")]
        public static void symlink(CodeContext context, [NotNone] Bytes src, [NotNone] Bytes dst, [ParamDictionary, NotNone] IDictionary<string, object> kwargs, [NotNone] params object[] args)
            => symlink(src.ToFsString(context), dst.ToFsString(context), kwargs, args);

        [Documentation("")]
        public static void symlink(CodeContext context, object? src, object? dst, [ParamDictionary, NotNone] IDictionary<string, object> kwargs, [NotNone] params object[] args)
            => symlink(ConvertToFsString(context, src, nameof(src)), ConvertToFsString(context, dst, nameof(dst)), kwargs, args);

        public class uname_result : PythonTuple {
            // TODO: posix: support constructor with a sequence, see construction of stat_result
            public uname_result(string? sysname, string? nodename, string? release, string? version, string? machine) :
                base(new object?[] { sysname, nodename, release, version, machine }) { }

            public string? sysname => (string?)this[0];

            public string? nodename => (string?)this[1];

            public string? release => (string?)this[2];

            public string? version => (string?)this[3];

            public string? machine => (string?)this[4];

            public override string ToString() {
                // TODO: posix: handle null values, see terminal_size.__repr__()
                return $"posix.uname_result(sysname='{sysname}', nodename='{nodename}', release='{release}', version='{version}', machine='{machine}')";
            }
        }

        [PythonHidden(PlatformsAttribute.PlatformFamily.Windows)]
        public static uname_result uname() {
            Mono.Unix.Native.Utsname info;
            Mono.Unix.Native.Syscall.uname(out info);
            return new uname_result(info.sysname, info.nodename, info.release, info.version, info.machine);
        }

        [PythonHidden(PlatformsAttribute.PlatformFamily.Windows)]
        public static BigInteger getuid() {
            return Mono.Unix.Native.Syscall.getuid();
        }

        [PythonHidden(PlatformsAttribute.PlatformFamily.Windows)]
        public static BigInteger geteuid() {
            return Mono.Unix.Native.Syscall.geteuid();
        }

#endif

#if FEATURE_FILESYSTEM
        [Documentation("mkdir(path, mode=511, *, dir_fd=None)")]
        public static void mkdir([NotNone] string path, [ParamDictionary, NotNone] IDictionary<string, object> kwargs, [NotNone] params object[] args) {
            var numArgs = args.Length;
            CheckOptionalArgsCount(numRegParms: 1, numOptPosParms: 1, numKwParms: 1, numArgs, kwargs.Count);

            int mode = numArgs > 0 ? Converter.ConvertToIndex(args[0], throwOverflowError: true) : 511; // 0o777

            foreach (var kvp in kwargs) {
                switch (kvp.Key) {
                    case nameof(mode):
                        if (numArgs > 0) throw PythonOps.TypeError("argument for {0}() given by name ('{1}') and position ({2})", nameof(mkdir), nameof(mode), 2);
                        mode = Converter.ConvertToIndex(kvp.Value, throwOverflowError: true);
                        break;
                    case "dir_fd":
                        throw PythonOps.NotImplementedError("{0} unavailable on this platform", kvp.Key);
                    default:
                        throw PythonOps.TypeError("'{0}' is an invalid keyword argument for {1}()", kvp.Key, nameof(mkdir));
                }
            }

            if (Directory.Exists(path)) throw DirectoryExistsError(path);
            // we ignore mode

            try {
                Directory.CreateDirectory(path);
            } catch (Exception e) {
                throw ToPythonException(e, path);
            }
        }

        [Documentation("")]
        public static void mkdir(CodeContext context, [NotNone] Bytes path, [ParamDictionary, NotNone] IDictionary<string, object> kwargs, [NotNone] params object[] args)
            => mkdir(path.ToFsString(context), kwargs, args);

        [Documentation("")]
        public static void mkdir(CodeContext context, object? path, [ParamDictionary, NotNone] IDictionary<string, object> kwargs, [NotNone] params object[] args)
            => mkdir(ConvertToFsString(context, path, nameof(path)), kwargs, args);

        private const int DefaultBufferSize = 4096;

        [Documentation("open(path, flags, mode=511, *, dir_fd=None)")]
        public static object open(CodeContext/*!*/ context, [NotNone] string path, int flags, [ParamDictionary, NotNone] IDictionary<string, object> kwargs, [NotNone] params object[] args) {
            var numArgs = args.Length;
            CheckOptionalArgsCount(numRegParms: 2, numOptPosParms: 1, numKwParms: 1, numArgs, kwargs.Count);

            int mode = numArgs > 0 ? Converter.ConvertToIndex(args[0], throwOverflowError: true) : 511; // 0o777

            foreach (var kvp in kwargs) {
                switch (kvp.Key) {
                    case nameof(mode):
                        if (numArgs > 0) throw PythonOps.TypeError("argument for {0}() given by name ('{1}') and position ({2})", nameof(open), nameof(mode), 3);
                        mode = Converter.ConvertToIndex(kvp.Value, throwOverflowError: true);
                        break;
                    case "dir_fd":
                        throw PythonOps.NotImplementedError("{0} unavailable on this platform", kvp.Key);
                    default:
                        throw PythonOps.TypeError("'{0}' is an invalid keyword argument for {1}()", kvp.Key, nameof(open));
                }
            }

            try {
                FileMode fileMode = FileModeFromFlags(flags);
                FileAccess access = FileAccessFromFlags(flags);
                FileOptions options = FileOptionsFromFlags(flags);
                Stream fs;
                if (RuntimeInformation.IsOSPlatform(OSPlatform.Windows) && string.Equals(path, "nul", StringComparison.OrdinalIgnoreCase)
                   || (RuntimeInformation.IsOSPlatform(OSPlatform.Linux) || RuntimeInformation.IsOSPlatform(OSPlatform.OSX)) && path == "/dev/null") {
                    fs = Stream.Null;
                } else if (access == FileAccess.Read && (fileMode == FileMode.CreateNew || fileMode == FileMode.Create || fileMode == FileMode.Append)) {
                    // .NET doesn't allow Create/CreateNew w/ access == Read, so create the file, then close it, then
                    // open it again w/ just read access.
                    fs = new FileStream(path, fileMode, FileAccess.Write, FileShare.None);
                    fs.Close();
                    fs = new FileStream(path, FileMode.Open, FileAccess.Read, FileShare.ReadWrite, DefaultBufferSize, options);
                } else if (access == FileAccess.ReadWrite && fileMode == FileMode.Append) {
                    fs = new FileStream(path, FileMode.Append, FileAccess.Write, FileShare.ReadWrite, DefaultBufferSize, options);
                } else {
                    fs = new FileStream(path, fileMode, access, FileShare.ReadWrite, DefaultBufferSize, options);
                }

                string mode2;
                if (fs.CanRead && fs.CanWrite) mode2 = "w+";
                else if (fs.CanWrite) mode2 = "w";
                else mode2 = "r";

                if ((flags & O_BINARY) != 0) {
                    mode2 += "b";
                }

                return context.LanguageContext.FileManager.AddToStrongMapping(new PythonIOModule.FileIO(context, fs) { name = path });
            } catch (Exception e) {
                throw ToPythonException(e, path);
            }
        }

        [Documentation("")]
        public static object open(CodeContext context, [NotNone] Bytes path, int flags, [ParamDictionary, NotNone] IDictionary<string, object> kwargs, [NotNone] params object[] args)
            => open(context, path.ToFsString(context), flags, kwargs, args);

        [Documentation("")]
        public static object open(CodeContext context, object? path, int flags, [ParamDictionary, NotNone] IDictionary<string, object> kwargs, [NotNone] params object[] args)
            => open(context, ConvertToFsString(context, path, nameof(path)), flags, kwargs, args);
<<<<<<< HEAD

=======
>>>>>>> 05f07f3a

        private static FileOptions FileOptionsFromFlags(int flag) {
            FileOptions res = FileOptions.None;
            if ((flag & O_TEMPORARY) != 0) {
                res |= FileOptions.DeleteOnClose;
            }
            if ((flag & O_RANDOM) != 0) {
                res |= FileOptions.RandomAccess;
            }
            if ((flag & O_SEQUENTIAL) != 0) {
                res |= FileOptions.SequentialScan;
            }

            return res;
        }
#endif

#if FEATURE_PIPES

        private static Tuple<Stream, Stream> CreatePipeStreams() {
            if (RuntimeInformation.IsOSPlatform(OSPlatform.Linux) || RuntimeInformation.IsOSPlatform(OSPlatform.OSX)) {
                return CreatePipeStreamsUnix();
            } else {
                var inPipe = new AnonymousPipeServerStream(PipeDirection.In);
                var outPipe = new AnonymousPipeClientStream(PipeDirection.Out, inPipe.ClientSafePipeHandle);
                return Tuple.Create<Stream, Stream>(inPipe, outPipe);
            }

            static Tuple<Stream, Stream> CreatePipeStreamsUnix() {
                Mono.Unix.UnixPipes pipes = Mono.Unix.UnixPipes.CreatePipes();
                return Tuple.Create<Stream, Stream>(pipes.Reading, pipes.Writing);
            }
        }

        public static PythonTuple pipe(CodeContext context) {
            var pipeStreams = CreatePipeStreams();

            var inFile = new PythonIOModule.FileIO(context, pipeStreams.Item1);
            var outFile = new PythonIOModule.FileIO(context, pipeStreams.Item2);

            return PythonTuple.MakeTuple(
                context.LanguageContext.FileManager.AddToStrongMapping(inFile),
                context.LanguageContext.FileManager.AddToStrongMapping(outFile)
            );
        }
#endif

#if FEATURE_PROCESS
        public static void putenv([NotNone] string name, [NotNone] string value) {
            try {
                System.Environment.SetEnvironmentVariable(name, value);
            } catch (Exception e) {
                throw ToPythonException(e);
            }
        }
#endif

        public static Bytes read(CodeContext/*!*/ context, int fd, int buffersize) {
            if (buffersize < 0) {
                throw PythonOps.OSError(PythonErrorNumber.EINVAL, "Invalid argument");
            }

            try {
                PythonContext pythonContext = context.LanguageContext;
                var pf = pythonContext.FileManager.GetFileFromId(pythonContext, fd);
                return (Bytes)pf.read(context, buffersize);
            } catch (Exception e) {
                throw ToPythonException(e);
            }
        }

        [Documentation("rename(src, dst, *, src_dir_fd=None, dst_dir_fd=None)")]
        public static void rename([NotNone] string src, [NotNone] string dst, [ParamDictionary, NotNone] IDictionary<string, object> kwargs) {
            foreach (var key in kwargs.Keys) {
                switch (key) {
                    case "src_dir_fd":
                    case "dst_dir_fd":
                        // TODO: posix: implement these!
                        break;
                    default:
                        throw PythonOps.TypeError("'{0}' is an invalid keyword argument for this function", key);
                }
            }

            if (RuntimeInformation.IsOSPlatform(OSPlatform.Windows)) {
                if (!MoveFileEx(src, dst, 0)) {
                    throw GetLastWin32Error(src, dst);
                }
            } else if (RuntimeInformation.IsOSPlatform(OSPlatform.Linux) || RuntimeInformation.IsOSPlatform(OSPlatform.OSX)) {
                renameUnix(src, dst);
            } else {
                try {
                    Directory.Move(src, dst);
                } catch (Exception e) {
                    throw ToPythonException(e);
                }
            }
        }

        [Documentation("")]
        public static void rename(CodeContext context, [NotNone] Bytes src, [NotNone] Bytes dst, [ParamDictionary, NotNone] IDictionary<string, object> kwargs)
            => rename(src.ToFsString(context), dst.ToFsString(context), kwargs);

        [Documentation("")]
        public static void rename(CodeContext context, object? src, object? dst, [ParamDictionary, NotNone] IDictionary<string, object> kwargs)
            => rename(ConvertToFsString(context, src, nameof(src)), ConvertToFsString(context, dst, nameof(dst)), kwargs);

        private const uint MOVEFILE_REPLACE_EXISTING = 0x01;

        [DllImport("kernel32.dll", EntryPoint = "MoveFileExW", SetLastError = true, CharSet = CharSet.Unicode, BestFitMapping = false)]
        private static extern bool MoveFileEx(string src, string dst, uint flags);

        private static void renameUnix(string src, string dst) {
            if (Mono.Unix.Native.Syscall.rename(src, dst) == 0) return;
            throw GetLastUnixError(src, dst);
        }

        [Documentation("replace(src, dst, *, src_dir_fd=None, dst_dir_fd=None)")]
        public static void replace([NotNone] string src, [NotNone] string dst, [ParamDictionary, NotNone] IDictionary<string, object> kwargs) {
            foreach (var key in kwargs.Keys) {
                switch (key) {
                    case "src_dir_fd":
                    case "dst_dir_fd":
                        // TODO: posix: implement these!
                        break;
                    default:
                        throw PythonOps.TypeError("'{0}' is an invalid keyword argument for this function", key);
                }
            }

            if (RuntimeInformation.IsOSPlatform(OSPlatform.Windows)) {
                if (!MoveFileEx(src, dst, MOVEFILE_REPLACE_EXISTING)) {
                    throw GetLastWin32Error(src, dst);
                }
            } else if (RuntimeInformation.IsOSPlatform(OSPlatform.Linux) || RuntimeInformation.IsOSPlatform(OSPlatform.OSX)) {
                renameUnix(src, dst);
            } else {
                throw new NotImplementedException();
            }
        }

        [Documentation("")]
        public static void replace(CodeContext context, [NotNone] Bytes src, [NotNone] Bytes dst, [ParamDictionary, NotNone] IDictionary<string, object> kwargs)
            => replace(src.ToFsString(context), dst.ToFsString(context), kwargs);

        [Documentation("")]
        public static void replace(CodeContext context, object? src, object? dst, [ParamDictionary, NotNone] IDictionary<string, object> kwargs)
            => replace(ConvertToFsString(context, src, nameof(src)), ConvertToFsString(context, dst, nameof(dst)), kwargs);


        [Documentation("rmdir(path, *, dir_fd=None)")]
        public static void rmdir([NotNone] string path, [ParamDictionary, NotNone] IDictionary<string, object> kwargs) {
            foreach (var key in kwargs.Keys) {
                switch (key) {
                    case "dir_fd":
                        // TODO: posix: implement this
                        break;
                    default:
                        throw PythonOps.TypeError("'{0}' is an invalid keyword argument for this function", key);
                }
            }
            try {
                Directory.Delete(path);
            } catch (Exception e) {
                throw ToPythonException(e, path);
            }
        }

        [Documentation("")]
        public static void rmdir(CodeContext context, [NotNone] Bytes path, [ParamDictionary, NotNone] IDictionary<string, object> kwargs)
            => rmdir(path.ToFsString(context), kwargs);

        [Documentation("")]
        public static void rmdir(CodeContext context, object? path, [ParamDictionary, NotNone] IDictionary<string, object> kwargs)
            => rmdir(ConvertToFsString(context, path, nameof(path)), kwargs);

#if FEATURE_PROCESS

        /// <summary>
        /// spawns a new process.
        ///
        /// If mode is nt.P_WAIT then then the call blocks until the process exits and the return value
        /// is the exit code.
        ///
        /// Otherwise the call returns a handle to the process.  The caller must then call nt.waitpid(pid, options)
        /// to free the handle and get the exit code of the process.  Failure to call nt.waitpid will result
        /// in a handle leak.
        /// </summary>
        public static object spawnv(CodeContext/*!*/ context, int mode, [NotNone] string path, object? args) {
            return SpawnProcessImpl(context, MakeProcess(), mode, path, args);
        }

        public static object spawnv(CodeContext context, int mode, [NotNone] Bytes path, object? args)
            => spawnv(context, mode, path.ToFsString(context), args);

        public static object spawnv(CodeContext context, int mode, object? path, object? args)
            => spawnv(context, mode, ConvertToFsString(context, path, nameof(path)), args);

        /// <summary>
        /// spawns a new process.
        ///
        /// If mode is nt.P_WAIT then then the call blocks until the process exits and the return value
        /// is the exit code.
        ///
        /// Otherwise the call returns a handle to the process.  The caller must then call nt.waitpid(pid, options)
        /// to free the handle and get the exit code of the process.  Failure to call nt.waitpid will result
        /// in a handle leak.
        /// </summary>
        public static object spawnve(CodeContext/*!*/ context, int mode, [NotNone] string path, object? args, object? env) {
            Process process = MakeProcess();
            SetEnvironment(context, process.StartInfo.EnvironmentVariables, env);

            return SpawnProcessImpl(context, process, mode, path, args);
        }

        public static object spawnve(CodeContext context, int mode, [NotNone] Bytes path, object? args, object? env)
            => spawnve(context, mode, path.ToFsString(context), args, env);

        public static object spawnve(CodeContext context, int mode, object? path, object? args, object? env)
            => spawnve(context, mode, ConvertToFsString(context, path, nameof(path)), args, env);

        private static Process MakeProcess() {
            try {
                return new Process();
            } catch (Exception e) {
                throw ToPythonException(e);
            }
        }

        private static object SpawnProcessImpl(CodeContext/*!*/ context, Process process, int mode, string path, object? args, [CallerMemberName] string? methodname = null) {
            try {
                process.StartInfo.Arguments = ArgumentsToString(context, args, methodname);
                process.StartInfo.FileName = path;
                process.StartInfo.UseShellExecute = false;
            } catch (Exception e) {
                throw ToPythonException(e, path);
            }

            if (!process.Start()) {
                throw PythonOps.OSError("Cannot start process: {0}", path);
            }
            if (mode == P_WAIT) {
                process.WaitForExit();
                int exitCode = process.ExitCode;
                process.Close();
                return exitCode;
            }

            lock (_processToIdMapping) {
                int id;
                if (_freeProcessIds.Count > 0) {
                    id = _freeProcessIds[_freeProcessIds.Count - 1];
                    _freeProcessIds.RemoveAt(_freeProcessIds.Count - 1);
                } else {
                    // process IDs are handles on CPython/Win32 so we match
                    // that behavior and return something that is handle like.  Handles
                    // on NT are guaranteed to have the low 2 bits not set and users
                    // could use these for their own purposes.  We therefore match that
                    // behavior here.
                    _processCount += 4;
                    id = _processCount;
                }

                _processToIdMapping[id] = process;
                return ScriptingRuntimeHelpers.Int32ToObject(id);
            }
        }

        /// <summary>
        /// Copy elements from a Python mapping of dict environment variables to a StringDictionary.
        /// </summary>
        private static void SetEnvironment(CodeContext context, System.Collections.Specialized.StringDictionary currentEnvironment, object? newEnvironment) {
            var env = newEnvironment as IEnumerable<KeyValuePair<object?, object?>>; // TODO: as IMappingProtocol (https://docs.python.org/3.4/c-api/mapping.html) ?
            if (env == null) {
                throw PythonOps.TypeError("env argument must be a mapping object");
            }

            currentEnvironment.Clear();

            string strKey, strValue;
            foreach (var kvp in env) {
                strKey = ConvertToFsString(context, kvp.Key, "environment variable name", "spawnve");
                strValue = ConvertToFsString(context, kvp.Value, "environment variable value", "spawnve");
                currentEnvironment[strKey] = strValue;
            }
        }
#endif

        /// <summary>
        /// Convert a sequence of args to a string suitable for using to spawn a process.
        /// </summary>
        private static string ArgumentsToString(CodeContext/*!*/ context, object? args, string? methodname) {
            IEnumerator? argsEnumerator;
            StringBuilder? sb = null;
            if (!PythonOps.TryGetEnumerator(context, args, out argsEnumerator)) {
                throw PythonOps.TypeErrorForBadInstance("args parameter must be sequence, not {0}", args);
            }

            bool space = false;
            try {
                // skip the first element, which is the name of the command being run
                argsEnumerator.MoveNext();
                while (argsEnumerator.MoveNext()) {
                    if (sb == null) sb = new StringBuilder(); // lazy creation
                    string strarg = ConvertToFsString(context, argsEnumerator.Current, "elements of 'args'", methodname);
                    if (space) {
                        sb.Append(' ');
                    }
                    if (strarg.IndexOf(' ') != -1) {
                        sb.Append('"');
                        // double quote any existing quotes
                        sb.Append(strarg.Replace("\"", "\"\""));
                        sb.Append('"');
                    } else {
                        sb.Append(strarg);
                    }
                    space = true;
                }
            } finally {
                IDisposable? disposable = argsEnumerator as IDisposable;
                if (disposable != null) disposable.Dispose();
            }

            if (sb == null) return "";
            return sb.ToString();
        }

#if FEATURE_PROCESS
        [SupportedOSPlatform("windows"), PythonHidden(PlatformsAttribute.PlatformFamily.Unix)]
        public static void startfile([NotNone] string filepath, string operation = "open") {
            System.Diagnostics.Process process = new System.Diagnostics.Process();
            process.StartInfo.FileName = filepath;
            process.StartInfo.UseShellExecute = true;
            process.StartInfo.Verb = operation;
            try {
                process.Start();
            } catch (Exception e) {
                throw ToPythonException(e, filepath);
            }
        }

        [SupportedOSPlatform("windows"), PythonHidden(PlatformsAttribute.PlatformFamily.Unix)]
<<<<<<< HEAD
        public static void startfile([NotNone] Bytes filepath, string operation = "open")
            => startfile(filepath.ToFsString(), operation);
=======
        public static void startfile(CodeContext context, [NotNone] Bytes filepath, string operation = "open")
            => startfile(filepath.ToFsString(context), operation);
>>>>>>> 05f07f3a

        [SupportedOSPlatform("windows"), PythonHidden(PlatformsAttribute.PlatformFamily.Unix)]
        public static void startfile(CodeContext context, object? filepath, string operation = "open")
            => startfile(ConvertToFsString(context, filepath, nameof(filepath)), operation);

#endif

        [PythonType]
        public sealed class stat_result : PythonTuple {
            public const int n_fields = 16;
            public const int n_sequence_fields = 10;
            public const int n_unnamed_fields = 3;

            private const long nanosecondsPerSeconds = 1_000_000_000;

            private static object ToInt(BigInteger x) => x.AsInt32(out int i) ? i : (object)x;

            internal stat_result(int mode) : this(new object[10] { mode, 0, 0, 0, 0, 0, 0, 0, 0, 0 }, null) { }

            internal stat_result(Mono.Unix.Native.Stat stat)
                : this(new object[16] {Mono.Unix.Native.NativeConvert.FromFilePermissions(stat.st_mode), ToInt(stat.st_ino), ToInt(stat.st_dev), ToInt(stat.st_nlink), ToInt(stat.st_uid), ToInt(stat.st_gid), ToInt(stat.st_size),
                      ToInt(stat.st_atime), ToInt(stat.st_mtime), ToInt(stat.st_ctime),
                      stat.st_atime + stat.st_atime_nsec / (double)nanosecondsPerSeconds, stat.st_mtime + stat.st_mtime_nsec / (double)nanosecondsPerSeconds, stat.st_ctime + stat.st_ctime_nsec / (double)nanosecondsPerSeconds,
                      ToInt(stat.st_atime * nanosecondsPerSeconds + stat.st_atime_nsec), ToInt(stat.st_mtime * nanosecondsPerSeconds + stat.st_mtime_nsec), ToInt(stat.st_ctime * nanosecondsPerSeconds + stat.st_ctime_nsec) }, null) { }

            internal stat_result(int mode, ulong fileidx, long size, long st_atime_ns, long st_mtime_ns, long st_ctime_ns)
                : this(new object[16] { mode, ToInt(fileidx), 0, 0, 0, 0, ToInt(size),
                      ToInt(st_atime_ns / nanosecondsPerSeconds), ToInt(st_mtime_ns / nanosecondsPerSeconds), ToInt(st_ctime_ns / nanosecondsPerSeconds),
                      st_atime_ns / (double)nanosecondsPerSeconds, st_mtime_ns / (double)nanosecondsPerSeconds, st_ctime_ns / (double)nanosecondsPerSeconds,
                      ToInt(st_atime_ns), ToInt(st_mtime_ns), ToInt(st_ctime_ns) }, null) { }

            private stat_result(object?[] statResult, PythonDictionary? dict) : base(statResult.Take(n_sequence_fields).ToArray()) {
                if (statResult.Length < n_sequence_fields) {
                    throw PythonOps.TypeError($"os.stat_result() takes an at least {n_sequence_fields}-sequence ({statResult.Length}-sequence given)");
                } else if (statResult.Length > n_fields) {
                    throw PythonOps.TypeError($"os.stat_result() takes an at least {n_sequence_fields}-sequence ({statResult.Length}-sequence given)");
                }

                object? obj;
                if (statResult.Length >= 11) {
                    _atime = statResult[10];
                } else if (TryGetDictValue(dict, "st_atime", out obj)) {
                    _atime = obj;
                }

                if (statResult.Length >= 12) {
                    _mtime = statResult[11];
                } else if (TryGetDictValue(dict, "st_mtime", out obj)) {
                    _mtime = obj;
                }

                if (statResult.Length >= 13) {
                    _ctime = statResult[12];
                } else if (TryGetDictValue(dict, "st_ctime", out obj)) {
                    _ctime = obj;
                }

                if (statResult.Length >= 14) {
                    st_atime_ns = statResult[13];
                } else if (TryGetDictValue(dict, "st_atime_ns", out obj)) {
                    st_atime_ns = obj;
                }

                if (statResult.Length >= 15) {
                    st_mtime_ns = statResult[14];
                } else if (TryGetDictValue(dict, "st_mtime_ns", out obj)) {
                    st_mtime_ns = obj;
                }

                if (statResult.Length >= 16) {
                    st_ctime_ns = statResult[15];
                } else if (TryGetDictValue(dict, "st_ctime_ns", out obj)) {
                    st_ctime_ns = obj;
                }
            }

            public static stat_result __new__(CodeContext context, [NotNone] PythonType cls, [NotNone] IEnumerable<object?> sequence, PythonDictionary? dict = null) {
                return new stat_result(sequence, dict);
            }

            public stat_result([NotNone] IEnumerable<object?> sequence, PythonDictionary? dict = null)
                : this(sequence.ToArray(), dict) { }

            private static bool TryGetDictValue(PythonDictionary? dict, string name, out object? value) {
                value = null;
                return dict != null && dict.TryGetValue(name, out value);
            }

            private readonly object? _atime;
            private readonly object? _mtime;
            private readonly object? _ctime;

            public object? st_mode => this[0];
            public object? st_ino => this[1];
            public object? st_dev => this[2];
            public object? st_nlink => this[3];
            public object? st_uid => this[4];
            public object? st_gid => this[5];
            public object? st_size => this[6];
            public object? st_atime => _atime ?? this[7];
            public object? st_mtime => _mtime ?? this[8];
            public object? st_ctime => _ctime ?? this[9];
            public object? st_atime_ns { get; }
            public object? st_mtime_ns { get; }
            public object? st_ctime_ns { get; }

            public override string/*!*/ __repr__(CodeContext/*!*/ context) {
                return string.Format("os.stat_result("
                    + "st_mode={0}, "
                    + "st_ino={1}, "
                    + "st_dev={2}, "
                    + "st_nlink={3}, "
                    + "st_uid={4}, "
                    + "st_gid={5}, "
                    + "st_size={6}, "
                    + "st_atime={7}, "
                    + "st_mtime={8}, "
                    + "st_ctime={9})", this.Select(v => PythonOps.Repr(context, v)).ToArray());
            }

            public PythonTuple __reduce__() {
                PythonDictionary timeDict = new PythonDictionary(3);
                timeDict["st_atime"] = _atime;
                timeDict["st_mtime"] = _mtime;
                timeDict["st_ctime"] = _ctime;
                timeDict["st_atime_ns"] = st_atime_ns;
                timeDict["st_mtime_ns"] = st_mtime_ns;
                timeDict["st_ctime_ns"] = st_ctime_ns;

                return MakeTuple(
                    DynamicHelpers.GetPythonTypeFromType(typeof(stat_result)),
                    MakeTuple(new PythonTuple(this), timeDict)
                );
            }
        }

        private static bool HasExecutableExtension(string path) {
            string extension = Path.GetExtension(path).ToLower(CultureInfo.InvariantCulture);
            return (extension == ".exe" || extension == ".dll" || extension == ".com" || extension == ".bat");
        }

        // Isolate Mono.Unix from the rest of the method so that we don't try to load the Mono.Unix assembly on Windows.
        private static object statUnix(string path) {
            if (Mono.Unix.Native.Syscall.stat(path, out Mono.Unix.Native.Stat buf) == 0) {
                return new stat_result(buf);
            }
            return LightExceptions.Throw(GetLastUnixError(path));
        }

        private const int OPEN_EXISTING = 3;
        private const int FILE_ATTRIBUTE_NORMAL = 0x00000080;
        private const int FILE_READ_ATTRIBUTES = 0x0080;
        private const int FILE_FLAG_BACKUP_SEMANTICS = 0x02000000;
        private const int FILE_FLAG_OPEN_REPARSE_POINT = 0x00200000;

        [DllImport("kernel32.dll", EntryPoint = "CreateFileW", SetLastError = true, CharSet = CharSet.Unicode, BestFitMapping = false)]
        private static extern SafeFileHandle CreateFile(
            string lpFileName,
            int dwDesiredAccess,
            int dwShareMode,
            IntPtr securityAttrs,
            int dwCreationDisposition,
            int dwFlagsAndAttributes,
            IntPtr hTemplateFile);

        [DllImport("kernel32.dll", SetLastError = true)]
        private static extern bool GetFileInformationByHandle(SafeFileHandle hFile, out BY_HANDLE_FILE_INFORMATION lpFileInformation);

        [StructLayout(LayoutKind.Sequential, Pack = 4)]
        private struct BY_HANDLE_FILE_INFORMATION {
            public uint FileAttributes;
            public System.Runtime.InteropServices.ComTypes.FILETIME CreationTime;
            public System.Runtime.InteropServices.ComTypes.FILETIME LastAccessTime;
            public System.Runtime.InteropServices.ComTypes.FILETIME LastWriteTime;
            public uint VolumeSerialNumber;
            public uint FileSizeHigh;
            public uint FileSizeLow;
            public uint NumberOfLinks;
            public uint FileIndexHigh;
            public uint FileIndexLow;
        }

        [Documentation("stat(path, *, dir_fd=None, follow_symlinks=True) -> stat_result\n\n" +
            "Gathers statistics about the specified file or directory")]
        [LightThrowing]
        public static object stat([NotNone] string path, [ParamDictionary, NotNone] IDictionary<string, object> kwargs) {
            if (path == null) {
                return LightExceptions.Throw(PythonOps.TypeError("expected string, got NoneType"));
            }

            foreach (var key in kwargs.Keys) {
                switch (key) {
                    case "dir_fd":
                    case "follow_symlinks":
                        // TODO: implement these!
                        break;
                    default:
                        return LightExceptions.Throw(PythonOps.TypeError("'{0}' is an invalid keyword argument for this function", key));
                }
            }

            VerifyPath(path, functionName: nameof(stat), argName: nameof(path));

            if (RuntimeInformation.IsOSPlatform(OSPlatform.Windows)) {
                try {
                    FileInfo fi = new FileInfo(path);
                    int mode = 0;
                    long size;

                    if (Directory.Exists(path)) {
                        size = 0;
                        mode = 0x4000 | S_IEXEC;
                    } else if (File.Exists(path)) {
                        size = fi.Length;
                        mode = 0x8000;
                        if (HasExecutableExtension(path)) {
                            mode |= S_IEXEC;
                        }
                    } else {
                        return LightExceptions.Throw(PythonOps.OSError(0, "file does not exist", path, PythonExceptions._OSError.ERROR_PATH_NOT_FOUND));
                    }

                    mode |= S_IREAD;
                    if ((fi.Attributes & FileAttributes.ReadOnly) == 0) {
                        mode |= S_IWRITE;
                    }

                    const long epochDifferenceLong = 62135596800 * TimeSpan.TicksPerSecond;

                    // 1 tick = 100 nanoseconds
                    long st_atime_ns = (fi.LastAccessTime.ToUniversalTime().Ticks - epochDifferenceLong) * 100;
                    long st_mtime_ns = (fi.LastWriteTime.ToUniversalTime().Ticks - epochDifferenceLong) * 100;
                    long st_ctime_ns = (fi.CreationTime.ToUniversalTime().Ticks - epochDifferenceLong) * 100;

                    ulong fileIdx = 0;
                    var handle = CreateFile(path, FILE_READ_ATTRIBUTES, 0, IntPtr.Zero, OPEN_EXISTING, FILE_ATTRIBUTE_NORMAL | FILE_FLAG_BACKUP_SEMANTICS | FILE_FLAG_OPEN_REPARSE_POINT, IntPtr.Zero);
                    if (!handle.IsInvalid) {
                        if (GetFileInformationByHandle(handle, out BY_HANDLE_FILE_INFORMATION fileInfo)) {
                            fileIdx = (((ulong)fileInfo.FileIndexHigh) << 32) + fileInfo.FileIndexLow;
                        }
                        handle.Close();
                    }

                    return new stat_result(mode, fileIdx, size, st_atime_ns, st_mtime_ns, st_ctime_ns);
                } catch (ArgumentException) {
                    return LightExceptions.Throw(PythonOps.OSError(0, "The path is invalid", path, PythonExceptions._OSError.ERROR_INVALID_NAME));
                } catch (Exception e) {
                    return LightExceptions.Throw(ToPythonException(e, path));
                }
            } else if (RuntimeInformation.IsOSPlatform(OSPlatform.Linux) || RuntimeInformation.IsOSPlatform(OSPlatform.OSX)) {
                return statUnix(path);
            } else {
                throw new PlatformNotSupportedException();
            }
        }

        [LightThrowing, Documentation("")]
        public static object stat(CodeContext context, [NotNone] Bytes path, [ParamDictionary, NotNone] IDictionary<string, object> dict)
            => stat(path.ToFsString(context), dict);

        [LightThrowing, Documentation("")]
<<<<<<< HEAD
        public static object stat(CodeContext context, object? path, [ParamDictionary, NotNone] IDictionary<string, object> dict) {
            if (PythonOps.TryToIndex(path, out BigInteger bi)) {
                if (bi.AsInt32(out int i)) {
                    return stat(context, i);
                }
                throw PythonOps.OverflowError("fd is greater than maximum");
            }

            return stat(ConvertToFsString(context, path, nameof(path), orType: "integer"), dict);
=======
        public static object stat(CodeContext context, [NotNone] IBufferProtocol path, [ParamDictionary, NotNone] IDictionary<string, object> dict) {
            // TODO: accept object? path to get nicer error message?
            // TODO: Python 3.6: os.PathLike
            PythonOps.Warn(context, PythonExceptions.DeprecationWarning, $"{nameof(stat)}: {nameof(path)} should be string, bytes or integer, not {PythonOps.GetPythonTypeName(path)}"); // deprecated in 3.6
            return stat(path.ToFsBytes(context).ToFsString(context), dict);
>>>>>>> 05f07f3a
        }

        [LightThrowing, Documentation("")]
        public static object stat(CodeContext context, int fd)
            => fstat(context, fd);

        public static string strerror(int code) {
#if FEATURE_NATIVE
            const int bufsize = 0x1FF;
            var buffer = new StringBuilder(bufsize);

            int result = RuntimeInformation.IsOSPlatform(OSPlatform.Windows) ?
                Interop.Ucrtbase.strerror(code, buffer) :
                strerror_r(code, buffer);

            if (result == 0) {
                var msg = buffer.ToString();
                if (msg.Length > 0) {
                    return msg;
                }
            }
#endif
            return "Unknown error " + code;
        }

#if FEATURE_NATIVE
        // Isolate Mono.Unix from the rest of the method so that we don't try to load the Mono.Unix assembly on Windows.
        private static int strerror_r(int code, StringBuilder buffer)
            => Mono.Unix.Native.Syscall.strerror_r(Mono.Unix.Native.NativeConvert.ToErrno(code), buffer);
#endif

#if FEATURE_PROCESS
        [Documentation("system(command) -> int\nExecute the command (a string) in a subshell.")]
        public static int system([NotNone] string command) {
            ProcessStartInfo? psi = GetProcessInfo(command, false);

            if (psi == null) {
                return -1;
            }

            psi.CreateNoWindow = false;

            try {
                Process? process = Process.Start(psi);
                if (process == null) {
                    return -1;
                }
                process.WaitForExit();
                return process.ExitCode;
            } catch (Win32Exception) {
                return 1;
            }
        }
#endif

        public static terminal_size get_terminal_size(CodeContext context)
            => get_terminal_size(1); // stdout

        public static terminal_size get_terminal_size(int fd)
            => new terminal_size(new object[2] { Console.WindowWidth, Console.WindowHeight }); // TODO: use the fd

        [PythonType]
        public sealed class terminal_size : PythonTuple {
            public const int n_fields = 2;
            public const int n_sequence_fields = 2;
            public const int n_unnamed_fields = 0;

            internal terminal_size(object?[] sequence) : base(sequence) {
                if (sequence.Length != n_sequence_fields) {
                    throw PythonOps.TypeError($"os.{nameof(terminal_size)}() takes a {n_sequence_fields}-sequence ({sequence.Length}-sequence given)");
                }
            }

            public static terminal_size __new__(CodeContext context, [NotNone] PythonType cls, [NotNone] IEnumerable<object?> sequence) {
                return new terminal_size(sequence.ToArray());
            }

            public object? columns => this[0];
            public object? lines => this[1];

            public override string/*!*/ __repr__(CodeContext/*!*/ context) {
                return $"os.{nameof(terminal_size)}(columns={PythonOps.Repr(context, columns)}, lines={PythonOps.Repr(context, lines)})";
            }
        }

        public static void truncate(CodeContext context, [NotNone] string path, BigInteger length) {
            using var stream = new FileStream(path, FileMode.Open);
            stream.SetLength((long)length);
        }

        [Documentation("")]
        public static void truncate(CodeContext context, [NotNone] Bytes path, BigInteger length)
            => truncate(context, path.ToFsString(context), length);

        [Documentation("")]
<<<<<<< HEAD
        public static void truncate(CodeContext context, object? path, BigInteger length) {
            if (PythonOps.TryToIndex(path, out BigInteger bi)) {
                if (bi.AsInt32(out int i)) {
                    truncate(context, i, length);
                    return;
                }
                throw PythonOps.OverflowError("fd is greater than maximum");
            }

            truncate(context, ConvertToFsString(context, path, nameof(path), orType: "integer"), length);
=======
        public static void truncate(CodeContext context, [NotNone] IBufferProtocol path, BigInteger length) {
            // TODO: accept object? path to get nicer error message?
            // TODO: Python 3.6: os.PathLike
            PythonOps.Warn(context, PythonExceptions.DeprecationWarning, $"{nameof(truncate)}: {nameof(path)} should be string, bytes or integer, not {PythonOps.GetPythonTypeName(path)}"); // deprecated in 3.6
            truncate(context, path.ToFsBytes(context).ToFsString(context), length);
>>>>>>> 05f07f3a
        }

        public static void truncate(CodeContext context, int fd, BigInteger length)
            => ftruncate(context, fd, length);

        public static void ftruncate(CodeContext context, int fd, BigInteger length)
            => context.LanguageContext.FileManager.GetFileFromId(context.LanguageContext, fd).truncate(context, length);

#if FEATURE_FILESYSTEM
        public static object times() {
            System.Diagnostics.Process p = System.Diagnostics.Process.GetCurrentProcess();

            return PythonTuple.MakeTuple(p.UserProcessorTime.TotalSeconds,
                p.PrivilegedProcessorTime.TotalSeconds,
                0,  // child process system time
                0,  // child process os time
                DateTime.Now.Subtract(p.StartTime).TotalSeconds);
        }

        [Documentation("remove(path, *, dir_fd=None)")]
        public static void remove([NotNone] string path, [ParamDictionary, NotNone] IDictionary<string, object> kwargs) {
            foreach (var key in kwargs.Keys) {
                switch (key) {
                    case "dir_fd":
                        // TODO: posix: implement this
                        break;
                    default:
                        throw PythonOps.TypeError("'{0}' is an invalid keyword argument for this function", key);
                }
            }
            UnlinkWorker(path);
        }

        [Documentation("")]
        public static void remove(CodeContext context, [NotNone] Bytes path, [ParamDictionary, NotNone] IDictionary<string, object> kwargs)
            => remove(path.ToFsString(context), kwargs);

        [Documentation("")]
        public static void remove(CodeContext context, object? path, [ParamDictionary, NotNone] IDictionary<string, object> kwargs)
            => remove(ConvertToFsString(context, path, nameof(path)), kwargs);

        [Documentation("unlink(path, *, dir_fd=None)")]
        public static void unlink([NotNone] string path, [ParamDictionary, NotNone] IDictionary<string, object> kwargs)
            => remove(path, kwargs);

        [Documentation("")]
        public static void unlink(CodeContext context, [NotNone] Bytes path, [ParamDictionary, NotNone] IDictionary<string, object> kwargs)
            => unlink(path.ToFsString(context), kwargs);

        [Documentation("")]
        public static void unlink(CodeContext context, object? path, [ParamDictionary, NotNone] IDictionary<string, object> kwargs)
            => unlink(ConvertToFsString(context, path, nameof(path)), kwargs);

        private static void UnlinkWorker(string path) {
            if (path == null) {
                throw new ArgumentNullException(nameof(path));
            } else if (path.IndexOfAny(Path.GetInvalidPathChars()) != -1 || Path.GetFileName(path).IndexOfAny(Path.GetInvalidFileNameChars()) != -1) {
                throw PythonOps.OSError(PythonExceptions._OSError.ERROR_INVALID_NAME, "The filename, directory name, or volume label syntax is incorrect", path, PythonExceptions._OSError.ERROR_INVALID_NAME);
            }

            bool existing = File.Exists(path); // will return false also on access denied
            try {
                File.Delete(path); // will throw an exception on access denied, no exception on file not existing
            } catch (Exception e) {
                throw ToPythonException(e, path);
            }
            if (!existing) { // file was not existing in the first place
                throw PythonOps.OSError(PythonExceptions._OSError.ERROR_FILE_NOT_FOUND, "The system cannot find the file specified", path, PythonExceptions._OSError.ERROR_FILE_NOT_FOUND);
            }
        }
#endif

#if FEATURE_PROCESS
        public static void unsetenv([NotNone] string varname) {
            System.Environment.SetEnvironmentVariable(varname, null);
        }
#endif

        public static object urandom(int n) {
            if (n < 0) throw PythonOps.ValueError("negative argument not allowed");

#if NET6_0_OR_GREATER
            var data = RandomNumberGenerator.GetBytes(n);
#else
            RNGCryptoServiceProvider rng = new RNGCryptoServiceProvider();
            byte[] data = new byte[n];
            rng.GetBytes(data);
#endif

            return Bytes.Make(data);
        }

        public static object urandom(object? n)
            => urandom(Converter.ConvertToIndex(n, throwOverflowError: true));

        private static readonly object _umaskKey = new object();

        public static int umask(CodeContext/*!*/ context, int mask) {
            mask &= 0x180;
            object oldMask = context.LanguageContext.GetSetModuleState(_umaskKey, mask);
            if (oldMask == null) {
                return 0;
            } else {
                return (int)oldMask;
            }
        }

        public static int umask(CodeContext/*!*/ context, object? mask)
            => umask(context, Converter.ConvertToIndex(mask, throwOverflowError: true));

#if FEATURE_FILESYSTEM

        private static void utimeUnix(string path, long atime_ns, long utime_ns) {
            var atime = new Mono.Unix.Native.Timespec();
            atime.tv_sec = atime_ns / 1_000_000_000;
            atime.tv_nsec = atime_ns % 1_000_000_000;
            var utime = new Mono.Unix.Native.Timespec();
            utime.tv_sec = utime_ns / 1_000_000_000;
            utime.tv_nsec = utime_ns % 1_000_000_000;

            if (Mono.Unix.Native.Syscall.utimensat(Mono.Unix.Native.Syscall.AT_FDCWD, path, new[] { atime, utime }, 0) == 0) return;
            throw GetLastUnixError(path);
        }

        [Documentation("utime(path, times=None, *[, ns], dir_fd=None, follow_symlinks=True)")]
        public static void utime([NotNone] string path, [ParamDictionary, NotNone] IDictionary<string, object> kwargs, [NotNone] params object[] args) {
            var numArgs = args.Length;
            CheckOptionalArgsCount(numRegParms: 1, numOptPosParms: 1, numKwParms: 3, numArgs, kwargs.Count);

            PythonTuple? times = numArgs > 0 ? convertTimesToTuple(args[0]) : null;

            PythonTuple? ns = null;
            foreach (var kvp in kwargs) {
                switch (kvp.Key) {
                    case nameof(times):
                        if (numArgs > 0) throw PythonOps.TypeError("argument for {0}() given by name ('{1}') and position ({2})", nameof(utime), kvp.Key, 2);
                        if (ns != null) throw PythonOps.ValueError("utime: you may specify either 'times' or 'ns' but not both");

                        times = convertTimesToTuple(kvp.Value);
                        break;

                    case nameof(ns):
                        if (times != null) throw PythonOps.ValueError("utime: you may specify either 'times' or 'ns' but not both");

                        if (kvp.Value is PythonTuple pt3 && pt3.Count == 2) {
                            ns = pt3;
                        } else {
                            throw PythonOps.TypeError("utime: 'ns' must be a tuple of two ints");
                        }
                        break;

                    case "dir_fd":
                    case "follow_symlinks":
                        // TODO: implement these!
                        break;

                    default:
                        throw PythonOps.TypeError("'{0}' is an invalid keyword argument for this function", kvp.Key);
                }
            }

            if (times != null && times.__len__() != 2) {
                throw PythonOps.TypeError("utime: 'times' must be either a 2-value tuple (atime, mtime) or None");
            }

            // precision is lost when using FileInfo on Linux, use a syscall instead
            if (ns != null && (RuntimeInformation.IsOSPlatform(OSPlatform.Linux) || !ClrModule.IsMono && RuntimeInformation.IsOSPlatform(OSPlatform.OSX))) {
                utimeUnix(path, Converter.ConvertToInt64(ns[0]), Converter.ConvertToInt64(ns[1]));
                return;
            }

            try {
                // Create a DirectoryInfo or FileInfo depending on what it is
                // Changing the times of a directory does not work with a FileInfo and v.v.
                var fi = Directory.Exists(path) ? (FileSystemInfo)new DirectoryInfo(path) : new FileInfo(path);
                var atime = DateTime.Now;
                var mtime = DateTime.Now;
                if (times != null) {
                    atime = new DateTime(PythonTime.TimestampToTicks(Converter.ConvertToDouble(times[0])), DateTimeKind.Utc);
                    mtime = new DateTime(PythonTime.TimestampToTicks(Converter.ConvertToDouble(times[1])), DateTimeKind.Utc);
                } else if (ns != null) {
                    const long epochDifferenceLong = 62135596800 * TimeSpan.TicksPerSecond;
                    atime = new DateTime(Converter.ConvertToInt64(ns[0]) / 100 + epochDifferenceLong, DateTimeKind.Utc);
                    mtime = new DateTime(Converter.ConvertToInt64(ns[1]) / 100 + epochDifferenceLong, DateTimeKind.Utc);
                }
                fi.LastAccessTime = atime;
                fi.LastWriteTime = mtime;
            } catch (Exception e) {
                throw ToPythonException(e, path);
            }

            static PythonTuple? convertTimesToTuple(object? val) {
                return val == null ? null
                        : val is PythonTuple pt2 && pt2.Count == 2 ? pt2
                        : throw PythonOps.TypeError("utime: 'times' must be either a 2-value tuple (atime, mtime) or None");
            }
        }

        [Documentation("")]
        public static void utime(CodeContext context, [NotNone] Bytes path, [ParamDictionary, NotNone] IDictionary<string, object> kwargs, [NotNone] params object[] args)
            => utime(path.ToFsString(context), kwargs, args);

        [Documentation("")]
        public static void utime(CodeContext context, object? path, [ParamDictionary, NotNone] IDictionary<string, object> kwargs, [NotNone] params object[] args)
            => utime(ConvertToFsString(context, path, nameof(path)), kwargs, args);

#endif

#if FEATURE_PROCESS
        public static PythonTuple waitpid(int pid, int options) {
            Process? process;
            lock (_processToIdMapping) {
                if (!_processToIdMapping.TryGetValue(pid, out process)) {
                    throw GetOsError(PythonErrorNumber.ECHILD);
                }
            }

            process.WaitForExit();
            PythonTuple res = PythonTuple.MakeTuple(pid, process.ExitCode);

            lock (_processToIdMapping) {
                // lower 3 bits are user defined and ignored (matching NT's handle semantics)
                _processToIdMapping.Remove(pid & ~0x03);
                _freeProcessIds.Add(pid & ~0x03);
            }

            return res;
        }
#endif

        public static int write(CodeContext/*!*/ context, int fd, [NotNone] IBufferProtocol data) {
            try {
                PythonContext pythonContext = context.LanguageContext;
                var pf = pythonContext.FileManager.GetFileFromId(pythonContext, fd);
                return (int)pf.write(context, data);
            } catch (Exception e) {
                throw ToPythonException(e);
            }
        }

#if FEATURE_PROCESS

        [Documentation(@"Send signal sig to the process pid. Constants for the specific signals available on the host platform
are defined in the signal module.")]
        public static void kill(CodeContext/*!*/ context, int pid, int sig) {
            if (RuntimeInformation.IsOSPlatform(OSPlatform.Linux) ||
                RuntimeInformation.IsOSPlatform(OSPlatform.OSX)) {
                if (Mono.Unix.Native.Syscall.kill(pid, Mono.Unix.Native.NativeConvert.ToSignum(sig)) == 0) return;
                throw GetLastUnixError();
            } else {
                if (PythonSignal.NativeSignal.GenerateConsoleCtrlEvent((uint)sig, (uint)pid)) return;

                // If the calls to GenerateConsoleCtrlEvent didn't work, simply
                // forcefully kill the process.
                Process toKill = Process.GetProcessById(pid);
                toKill.Kill();
            }
        }

#endif

        public const int O_APPEND = 0x8;
        public const int O_CREAT = 0x100;
        public const int O_TRUNC = 0x200;

        public const int O_EXCL = 0x400;
        public const int O_NOINHERIT = 0x80;

        public const int O_RANDOM = 0x10;
        public const int O_SEQUENTIAL = 0x20;

        public const int O_SHORT_LIVED = 0x1000;
        public const int O_TEMPORARY = 0x40;

        public const int O_WRONLY = 0x1;
        public const int O_RDONLY = 0x0;
        public const int O_RDWR = 0x2;

        public const int O_BINARY = 0x8000;
        public const int O_TEXT = 0x4000;

        public const int P_WAIT = 0;
        public const int P_NOWAIT = 1;
        public const int P_NOWAITO = 3;

        // Not used by IronPython
        public const int P_OVERLAY = 2;
        public const int P_DETACH = 4;

        public const int TMP_MAX = 32767;

        [PythonHidden(PlatformsAttribute.PlatformFamily.Windows)]
        public const int WNOHANG = 1;

        [PythonHidden(PlatformsAttribute.PlatformFamily.Windows)]
        public const int WUNTRACED = 2;

        [PythonHidden(PlatformsAttribute.PlatformFamily.Windows)]
        public const int WCONTINUED = 8;

        [PythonHidden(PlatformsAttribute.PlatformFamily.Windows)]
        public const int WSTOPPED = 2;

        [PythonHidden(PlatformsAttribute.PlatformFamily.Windows)]
        public const int WEXITED = 4;

        [PythonHidden(PlatformsAttribute.PlatformFamily.Windows)]
        public const int WNOWAIT = 0x1000000;

        [PythonHidden(PlatformsAttribute.PlatformFamily.Windows)]
        public const int P_ALL = 0;

        [PythonHidden(PlatformsAttribute.PlatformFamily.Windows)]
        public const int P_PID = 1;

        [PythonHidden(PlatformsAttribute.PlatformFamily.Windows)]
        public const int P_PGID = 2;


        [Documentation(@"WCOREDUMP(status) -> bool

Return True if the process returning 'status' was dumped to a core file."),
            PythonHidden(PlatformsAttribute.PlatformFamily.Windows)]
        public static bool WCOREDUMP(int status) {
            //#define WCOREDUMP(s) ((s) & 0x80)
            return (status & 0x80) != 0;
        }

        [Documentation(@"WIFCONTINUED(status) -> bool

Return True if the process returning 'status' was continued from a
job control stop."),
            PythonHidden(PlatformsAttribute.PlatformFamily.Windows)]
        public static bool WIFCONTINUED(int status) {
            //#define WIFCONTINUED(s) ((s) == 0xffff)
            return status == 0xffff;
        }

        [Documentation(@"WIFSTOPPED(status) -> bool

Return True if the process returning 'status' was stopped."),
            PythonHidden(PlatformsAttribute.PlatformFamily.Windows)]
        public static bool WIFSTOPPED(int status) {
            //#define WIFSTOPPED(s) (((s) & 0xff) == 0x7f)
            return (status & 0xff) == 0x7f;
        }

        [Documentation(@"WIFSIGNALED(status) -> bool

Return True if the process returning 'status' was terminated by a signal."),
            PythonHidden(PlatformsAttribute.PlatformFamily.Windows)]
        public static bool WIFSIGNALED(int status) {
            return ((byte)((status & 0x7f) >> 1)) > 0;
        }

        [Documentation(@"WIFEXITED(status) -> bool

Return true if the process returning 'status' exited using the exit()
system call."),
            PythonHidden(PlatformsAttribute.PlatformFamily.Windows)]
        public static bool WIFEXITED(int status) {
            return WTERMSIG(status) == 0;
        }

        [Documentation(@"WEXITSTATUS(status) -> integer

Return the process return code from 'status'."),
            PythonHidden(PlatformsAttribute.PlatformFamily.Windows)]
        public static int WEXITSTATUS(int status) {
            // #define WEXITSTATUS(s) (((s) & 0xff00) >> 8)
            return (status & 0xff00) >> 8;
        }

        [Documentation(@"WTERMSIG(status) -> integer

Return the signal that terminated the process that provided the 'status'
value."),
            PythonHidden(PlatformsAttribute.PlatformFamily.Windows)]
        public static int WTERMSIG(int status) {
            //#define WTERMSIG(s) ((s) & 0x7f)
            return (status & 0x7f);
        }

        [Documentation(@"WSTOPSIG(status) -> integer

Return the signal that stopped the process that provided
the 'status' value."),
            PythonHidden(PlatformsAttribute.PlatformFamily.Windows)]
        public static int WSTOPSIG(int status) {
            // #define WSTOPSIG(s) WEXITSTATUS(s)
            return WEXITSTATUS(status);
        }

        #endregion

        #region Private implementation details

        [System.Diagnostics.CodeAnalysis.SuppressMessage("Microsoft.Interoperability", "CA1404:CallGetLastErrorImmediatelyAfterPInvoke")]
        private static Exception ToPythonException(Exception e, string? filename = null) {
            // already a Python Exception
            if (e.GetPythonException() is not null)
                return e;

            if (e is ArgumentException || e is ArgumentNullException || e is ArgumentTypeException) {
                // rethrow reasonable exceptions
                return ExceptionHelpers.UpdateForRethrow(e);
            }

            int error = Marshal.GetLastWin32Error();

            string message = e.Message;
            int errorCode = 0;

            bool isWindowsError = false;
            if (e is Win32Exception winExcep) {
                errorCode = winExcep.NativeErrorCode;
                message = e.Message;
                isWindowsError = true;
            } else if (e is UnauthorizedAccessException unauth) {
                errorCode = PythonExceptions._OSError.ERROR_ACCESS_DENIED;
                return PythonOps.OSError(errorCode, "Access is denied", filename, errorCode);
            } else {
                var ioe = e as IOException;
                Exception? pe = IOExceptionToPythonException(ioe, error, filename);
                if (pe != null) return pe;

                errorCode = System.Runtime.InteropServices.Marshal.GetHRForException(e);

                if ((errorCode & ~0xfff) == (unchecked((int)0x80070000))) {
                    // Win32 HR, translate HR to Python error code if possible, otherwise
                    // report the HR.
                    errorCode = errorCode & 0xfff;

                    pe = IOExceptionToPythonException(ioe, errorCode, filename);
                    if (pe != null) return pe;

                    message = e.Message;
                    isWindowsError = true;
                }
            }

            if (isWindowsError) {
                return PythonOps.OSError(errorCode, message, filename, errorCode);
            }

            return PythonOps.OSError(errorCode, message, filename);
        }

        private static Exception? IOExceptionToPythonException(IOException? ioe, int error, string? filename) {
            if (ioe == null) return null;

            switch (error) {
                case PythonExceptions._OSError.ERROR_DIR_NOT_EMPTY:
                    return PythonExceptions.CreateThrowable(PythonExceptions.OSError, error, "The directory is not empty", filename, error);
                case PythonExceptions._OSError.ERROR_ACCESS_DENIED:
                    return PythonExceptions.CreateThrowable(PythonExceptions.PermissionError, error, "Access is denied", filename, error);
                case PythonExceptions._OSError.ERROR_SHARING_VIOLATION:
                    return PythonExceptions.CreateThrowable(PythonExceptions.PermissionError, error, "The process cannot access the file because it is being used by another process", null, error);
                case PythonExceptions._OSError.ERROR_PATH_NOT_FOUND:
                    return PythonExceptions.CreateThrowable(PythonExceptions.FileNotFoundError, error, "The system cannot find the path specified", filename, error);
                default:
                    return null;
            }
        }

        // Win32 error codes

        private const int S_IWRITE = 0x80 + 0x10 + 0x02; // owner / group / world
        private const int S_IREAD = 0x100 + 0x20 + 0x04; // owner / group / world
        private const int S_IEXEC = 0x40 + 0x08 + 0x01; // owner / group / world

        public const int F_OK = 0;
        public const int X_OK = 1;
        public const int W_OK = 2;
        public const int R_OK = 4;

        private static void addBase(IEnumerable<string> files, PythonList ret) {
            foreach (string file in files) {
                ret.AddNoLock(Path.GetFileName(file));
            }
        }

        private static FileMode FileModeFromFlags(int flags) {
            if ((flags & O_APPEND) != 0) return FileMode.Append;
            if ((flags & O_EXCL) != 0) {
                if ((flags & O_CREAT) != 0) {
                    return FileMode.CreateNew;
                }

                return FileMode.Open;
            }
            if ((flags & O_CREAT) != 0) return FileMode.Create;
            if ((flags & O_TRUNC) != 0) return FileMode.Truncate;

            return FileMode.Open;
        }

        private static FileAccess FileAccessFromFlags(int flags) {
            if ((flags & O_RDWR) != 0) return FileAccess.ReadWrite;
            if ((flags & O_WRONLY) != 0) return FileAccess.Write;

            return FileAccess.Read;
        }

#if FEATURE_PROCESS

        private static ProcessStartInfo? GetProcessInfo(string command, bool throwException) {
            // TODO: always run through cmd.exe ?
            command = command.Trim();
            string? baseCommand, args;
            if (!TryGetExecutableCommand(command, out baseCommand, out args)) {
                if (!TryGetShellCommand(command, out baseCommand, out args)) {
                    if (throwException) {
                        throw PythonOps.WindowsError("The system can not find command '{0}'", command);
                    } else {
                        return null;
                    }
                }
            }

            ProcessStartInfo psi = new ProcessStartInfo(baseCommand, args);
            psi.UseShellExecute = false;

            return psi;
        }

        private static bool TryGetExecutableCommand(string command, out string baseCommand, out string args) {
            baseCommand = command;
            args = String.Empty;
            int pos;

            if (command[0] == '\"') {
                for (pos = 1; pos < command.Length; pos++) {
                    if (command[pos] == '\"') {
                        baseCommand = command.Substring(1, pos - 1).Trim();
                        if (pos + 1 < command.Length) {
                            args = command.Substring(pos + 1);
                        }
                        break;
                    }
                }

                if (pos == command.Length) {
                    baseCommand = command.Substring(1).Trim();
                    command = command + "\"";
                }
            } else {
                pos = command.IndexOf(' ');
                if (pos != -1) {
                    baseCommand = command.Substring(0, pos);
                    // pos won't be the last one
                    args = command.Substring(pos + 1);
                }
            }
            string fullpath = Path.GetFullPath(baseCommand);
            if (File.Exists(fullpath)) {
                baseCommand = fullpath;
                return true;
            }

            // TODO: need revisit
            string sysdir = System.Environment.GetFolderPath(System.Environment.SpecialFolder.System);
            foreach (string suffix in new string[] { string.Empty, ".com", ".exe", "cmd", ".bat" }) {
                fullpath = Path.Combine(sysdir, baseCommand + suffix);
                if (File.Exists(fullpath)) {
                    baseCommand = fullpath;
                    return true;
                }
            }

            return false;
        }

        private static bool TryGetShellCommand(string command, [NotNullWhen(true)] out string? baseCommand, out string args) {
            baseCommand = Environment.GetEnvironmentVariable("COMSPEC");
            args = string.Empty;
            if (baseCommand == null) {
                baseCommand = Environment.GetEnvironmentVariable("SHELL");
                if (baseCommand == null) {
                    return false;
                }
                args = string.Format("-c \"{0}\"", command);
            } else {
                args = string.Format("/c {0}", command);
            }
            return true;
        }

#endif

        private static Exception DirectoryExistsError(string? filename) {
#if FEATURE_NATIVE
            if (RuntimeInformation.IsOSPlatform(OSPlatform.Windows)) {
                return GetWin32Error(PythonExceptions._OSError.ERROR_ALREADY_EXISTS, filename);
            }
#endif
            return GetOsError(PythonErrorNumber.EEXIST, filename);
        }

#if FEATURE_NATIVE

        private static Exception GetLastUnixError(string? filename = null, string? filename2 = null)
            => GetOsError(Mono.Unix.Native.NativeConvert.FromErrno(Mono.Unix.Native.Syscall.GetLastError()), filename, filename2);

#endif

        private static Exception GetOsError(int error, string? filename = null, string? filename2 = null)
            => PythonOps.OSError(error, strerror(error), filename, null, filename2);

#if FEATURE_NATIVE || FEATURE_CTYPES

        // Gets an error message for a Win32 error code.
        internal static string GetMessage(int errorCode) {
            string msg = new Win32Exception(errorCode).Message;
            // error codes: https://docs.microsoft.com/en-us/windows/win32/debug/system-error-codes
            if (errorCode is not (< 0 or >= 8200 or 34 or 106 or 317 or 718)) {
                msg = msg.IndexOf('%') switch {
                    0 => "The file specified" + msg.Substring(2),
                    > 0 => msg.Replace("%1", "the file specified"),
                    _ => msg
                };
            }
            return msg.TrimEnd('\r', '\n', '.');
        }

        internal static Exception GetLastWin32Error(string? filename = null, string? filename2 = null)
            => GetWin32Error(Marshal.GetLastWin32Error(), filename, filename2);

        private static Exception GetWin32Error(int error, string? filename = null, string? filename2 = null) {
            var msg = GetMessage(error);
            return PythonOps.OSError(0, msg, filename, error, filename2);
        }

#endif

        private static Encoding _getFileSystemEncoding(CodeContext context) {
            return SysModule.getfilesystemencoding(context) switch {
                "mbcs" => _mbcsEncoding,
                "utf-8" => _utf8Encoding,
                _ => throw new InvalidImplementationException("SysModule.getfilesystemencoding() returned invalid encoding"),
            };
        }

        private static string ToFsString(this Bytes b, CodeContext context) => _getFileSystemEncoding(context).GetString(b.AsSpan());

        private static Bytes ToFsBytes(this string s, CodeContext context) => Bytes.Make(_getFileSystemEncoding(context).GetBytes(s));

<<<<<<< HEAD
        private static string ConvertToFsString(CodeContext context, object? o, string argname, [CallerMemberName] string? methodname = null, string? orType = null) {
            if (o is not Bytes && o is IBufferProtocol bp) {
                if (orType is null)
                    PythonOps.Warn(context, PythonExceptions.DeprecationWarning, "{0}: {1} should be string, bytes or os.PathLike, not {2}", methodname, argname, PythonOps.GetPythonTypeName(o));
                else
                    PythonOps.Warn(context, PythonExceptions.DeprecationWarning, "{0}: {1} should be string, bytes, os.PathLike or {3}, not {2}", methodname, argname, PythonOps.GetPythonTypeName(o), orType);
                o = new Bytes(bp); // accepts FULL_RO buffers in CPython
            }

            if (PythonOps.TryToFsPathDecoded(context, o, out var res))
                return res;

            if (orType is null)
                throw PythonOps.TypeError("{0}: {1} should be string, bytes or os.PathLike, not {2}", methodname, argname, PythonOps.GetPythonTypeName(o));
            else
                throw PythonOps.TypeError("{0}: {1} should be string, bytes, os.PathLike or {3}, not {2}", methodname, argname, PythonOps.GetPythonTypeName(o), orType);
        }
=======
        private static Bytes ToFsBytes(this IBufferProtocol bp, CodeContext context) {
            // TODO: Python 3.6: "path should be string, bytes or os.PathLike"
            PythonOps.Warn(context, PythonExceptions.DeprecationWarning, "path should be string or bytes, not {0}", PythonOps.GetPythonTypeName(bp));
            return new Bytes(bp); // accepts FULL_RO buffers in CPython
        }

        private static string ConvertToFsString(CodeContext context, [NotNull] object? o, string argname, [CallerMemberName] string? methodname = null)
            => o switch {
                string s            => s,
                ExtensibleString es => es.Value,
                Bytes b             => b.ToFsString(context),
                IBufferProtocol bp  => bp.ToFsBytes(context).ToFsString(context),
                // TODO: Python 3.6: os.PathLike
                _ => throw PythonOps.TypeError("{0}: {1} should be string or bytes, not '{2}'", methodname, argname, PythonOps.GetPythonTypeName(o))
            };
>>>>>>> 05f07f3a

        private static void CheckOptionalArgsCount(int numRegParms, int numOptPosParms, int numKwParms, int numOptPosArgs, int numKwArgs, [CallerMemberName] string? methodname = null) {
            if (numOptPosArgs > numOptPosParms)
                throw PythonOps.TypeErrorForOptionalArgumentCountMismatch(methodname ?? "<unknown>", numRegParms + numOptPosParms, numRegParms + numOptPosArgs, positional: true);

            if (numOptPosArgs + numKwArgs > numOptPosParms + numKwParms)
                throw PythonOps.TypeErrorForOptionalArgumentCountMismatch(methodname ?? "<unknown>", numRegParms + numOptPosParms + numKwParms, numRegParms + numOptPosArgs + numKwArgs);
        }

        private static void VerifyPath(string path, string functionName, string argName) {
            if (path.IndexOf((char)0) != -1) throw PythonOps.ValueError($"{functionName}: embedded null character in {argName}");
        }

        #endregion
    }
}<|MERGE_RESOLUTION|>--- conflicted
+++ resolved
@@ -30,8 +30,6 @@
 using IronPython.Runtime.Operations;
 using IronPython.Runtime.Types;
 
-using NotNullAttribute = System.Diagnostics.CodeAnalysis.NotNullAttribute;
-
 #if FEATURE_PIPES
 using System.IO.Pipes;
 #endif
@@ -194,24 +192,6 @@
         public static Bytes _getfullpathname(CodeContext/*!*/ context, object? path)
             => _getfullpathname(context, ConvertToFsString(context, path, nameof(path))).ToFsBytes(context);
 
-        public static object _getfullpathname(CodeContext/*!*/ context, object? path) {
-            if (path is IBufferProtocol bp) {
-                PythonOps.Warn(context, PythonExceptions.DeprecationWarning, "{0}: {1} should be string, bytes or os.PathLike, not {2}", nameof(_getfullpathname), nameof(path), PythonOps.GetPythonTypeName(path));
-                return _getfullpathname(context, new Bytes(bp));
-            }
-
-            if (PythonOps.TryToFsPath(context, path, out var res)) {
-                switch (res) {
-                    case string s: return _getfullpathname(context, s);
-                    case Extensible<string> es: return _getfullpathname(context, es.Value);
-                    case Bytes b: return _getfullpathname(context, b);
-                    default: throw new InvalidOperationException();
-                }
-            }
-
-            throw PythonOps.TypeError("{0}: {1} should be string, bytes or os.PathLike, not {2}", nameof(_getfullpathname), nameof(path), PythonOps.GetPythonTypeName(path));
-        }
-
 #if FEATURE_PROCESS
         public static void abort() {
             System.Environment.FailFast("IronPython os.abort");
@@ -584,13 +564,8 @@
             return ret;
         }
 
-<<<<<<< HEAD
         public static PythonList listdir(CodeContext context, [NotNone] object path)
             => listdir(context, ConvertToFsString(context, path, nameof(path), orType: "None"));
-=======
-        public static PythonList listdir(CodeContext context, object? path)
-            => listdir(context, ConvertToFsString(context, path, nameof(path)));
->>>>>>> 05f07f3a
 
         public static BigInteger lseek(CodeContext context, int filedes, long offset, int whence) {
             var file = context.LanguageContext.FileManager.GetFileFromId(context.LanguageContext, filedes);
@@ -687,13 +662,8 @@
         public static ScandirIterator scandir(CodeContext context, string? path = null)
             => new ScandirIterator(context, ScandirHelper(context, path), asBytes: false);
 
-<<<<<<< HEAD
         public static ScandirIterator scandir(CodeContext context, [NotNone] object path)
-            => new ScandirIterator(ScandirHelper(context, ConvertToFsString(context, path, nameof(path), orType: "None")), asBytes: true);
-=======
-        public static ScandirIterator scandir(CodeContext context, [NotNone] IBufferProtocol path)
-            => new ScandirIterator(context, ScandirHelper(context, ConvertToFsString(context, path, nameof(path))), asBytes: true);
->>>>>>> 05f07f3a
+            => new ScandirIterator(context, ScandirHelper(context, ConvertToFsString(context, path, nameof(path), orType: "None")), asBytes: true);
 
         private static IEnumerable<FileSystemInfo> ScandirHelper(CodeContext context, string? path) {
             if (path == null) {
@@ -908,10 +878,6 @@
         [Documentation("")]
         public static object open(CodeContext context, object? path, int flags, [ParamDictionary, NotNone] IDictionary<string, object> kwargs, [NotNone] params object[] args)
             => open(context, ConvertToFsString(context, path, nameof(path)), flags, kwargs, args);
-<<<<<<< HEAD
-
-=======
->>>>>>> 05f07f3a
 
         private static FileOptions FileOptionsFromFlags(int flag) {
             FileOptions res = FileOptions.None;
@@ -1254,13 +1220,8 @@
         }
 
         [SupportedOSPlatform("windows"), PythonHidden(PlatformsAttribute.PlatformFamily.Unix)]
-<<<<<<< HEAD
-        public static void startfile([NotNone] Bytes filepath, string operation = "open")
-            => startfile(filepath.ToFsString(), operation);
-=======
         public static void startfile(CodeContext context, [NotNone] Bytes filepath, string operation = "open")
             => startfile(filepath.ToFsString(context), operation);
->>>>>>> 05f07f3a
 
         [SupportedOSPlatform("windows"), PythonHidden(PlatformsAttribute.PlatformFamily.Unix)]
         public static void startfile(CodeContext context, object? filepath, string operation = "open")
@@ -1522,7 +1483,6 @@
             => stat(path.ToFsString(context), dict);
 
         [LightThrowing, Documentation("")]
-<<<<<<< HEAD
         public static object stat(CodeContext context, object? path, [ParamDictionary, NotNone] IDictionary<string, object> dict) {
             if (PythonOps.TryToIndex(path, out BigInteger bi)) {
                 if (bi.AsInt32(out int i)) {
@@ -1532,13 +1492,6 @@
             }
 
             return stat(ConvertToFsString(context, path, nameof(path), orType: "integer"), dict);
-=======
-        public static object stat(CodeContext context, [NotNone] IBufferProtocol path, [ParamDictionary, NotNone] IDictionary<string, object> dict) {
-            // TODO: accept object? path to get nicer error message?
-            // TODO: Python 3.6: os.PathLike
-            PythonOps.Warn(context, PythonExceptions.DeprecationWarning, $"{nameof(stat)}: {nameof(path)} should be string, bytes or integer, not {PythonOps.GetPythonTypeName(path)}"); // deprecated in 3.6
-            return stat(path.ToFsBytes(context).ToFsString(context), dict);
->>>>>>> 05f07f3a
         }
 
         [LightThrowing, Documentation("")]
@@ -1634,7 +1587,6 @@
             => truncate(context, path.ToFsString(context), length);
 
         [Documentation("")]
-<<<<<<< HEAD
         public static void truncate(CodeContext context, object? path, BigInteger length) {
             if (PythonOps.TryToIndex(path, out BigInteger bi)) {
                 if (bi.AsInt32(out int i)) {
@@ -1645,13 +1597,6 @@
             }
 
             truncate(context, ConvertToFsString(context, path, nameof(path), orType: "integer"), length);
-=======
-        public static void truncate(CodeContext context, [NotNone] IBufferProtocol path, BigInteger length) {
-            // TODO: accept object? path to get nicer error message?
-            // TODO: Python 3.6: os.PathLike
-            PythonOps.Warn(context, PythonExceptions.DeprecationWarning, $"{nameof(truncate)}: {nameof(path)} should be string, bytes or integer, not {PythonOps.GetPythonTypeName(path)}"); // deprecated in 3.6
-            truncate(context, path.ToFsBytes(context).ToFsString(context), length);
->>>>>>> 05f07f3a
         }
 
         public static void truncate(CodeContext context, int fd, BigInteger length)
@@ -2299,7 +2244,6 @@
 
         private static Bytes ToFsBytes(this string s, CodeContext context) => Bytes.Make(_getFileSystemEncoding(context).GetBytes(s));
 
-<<<<<<< HEAD
         private static string ConvertToFsString(CodeContext context, object? o, string argname, [CallerMemberName] string? methodname = null, string? orType = null) {
             if (o is not Bytes && o is IBufferProtocol bp) {
                 if (orType is null)
@@ -2317,23 +2261,6 @@
             else
                 throw PythonOps.TypeError("{0}: {1} should be string, bytes, os.PathLike or {3}, not {2}", methodname, argname, PythonOps.GetPythonTypeName(o), orType);
         }
-=======
-        private static Bytes ToFsBytes(this IBufferProtocol bp, CodeContext context) {
-            // TODO: Python 3.6: "path should be string, bytes or os.PathLike"
-            PythonOps.Warn(context, PythonExceptions.DeprecationWarning, "path should be string or bytes, not {0}", PythonOps.GetPythonTypeName(bp));
-            return new Bytes(bp); // accepts FULL_RO buffers in CPython
-        }
-
-        private static string ConvertToFsString(CodeContext context, [NotNull] object? o, string argname, [CallerMemberName] string? methodname = null)
-            => o switch {
-                string s            => s,
-                ExtensibleString es => es.Value,
-                Bytes b             => b.ToFsString(context),
-                IBufferProtocol bp  => bp.ToFsBytes(context).ToFsString(context),
-                // TODO: Python 3.6: os.PathLike
-                _ => throw PythonOps.TypeError("{0}: {1} should be string or bytes, not '{2}'", methodname, argname, PythonOps.GetPythonTypeName(o))
-            };
->>>>>>> 05f07f3a
 
         private static void CheckOptionalArgsCount(int numRegParms, int numOptPosParms, int numKwParms, int numOptPosArgs, int numKwArgs, [CallerMemberName] string? methodname = null) {
             if (numOptPosArgs > numOptPosParms)
