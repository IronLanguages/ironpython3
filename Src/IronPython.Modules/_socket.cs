// Licensed to the .NET Foundation under one or more agreements.
// The .NET Foundation licenses this file to you under the Apache 2.0 License.
// See the LICENSE file in the project root for more information.

#nullable enable

#if FEATURE_FULL_NET

using System;
using System.Buffers;
using System.Collections.Generic;
using System.Diagnostics;
using System.Diagnostics.CodeAnalysis;
using System.Linq;
using System.Net;
using System.Net.Sockets;
using System.Numerics;
using System.Runtime.InteropServices;
using System.Runtime.Versioning;
using System.Text;

using IronPython.Runtime;
using IronPython.Runtime.Exceptions;
using IronPython.Runtime.Operations;
using IronPython.Runtime.Types;

using Microsoft.Scripting;
using Microsoft.Scripting.Runtime;

using SpecialNameAttribute = System.Runtime.CompilerServices.SpecialNameAttribute;

[assembly: PythonModule("_socket", typeof(IronPython.Modules.PythonSocket))]
namespace IronPython.Modules {
    public static class PythonSocket {
        private static readonly object _defaultTimeoutKey = new object();
        private static readonly object _defaultBufsizeKey = new object();
        private const int DefaultBufferSize = 8192;

#pragma warning disable IPY01 // Parameter which is marked not nullable does not have the NotNullAttribute
        [SpecialName]
        public static void PerformModuleReload(PythonContext/*!*/ context, PythonDictionary/*!*/ dict) {
            if (!context.HasModuleState(_defaultTimeoutKey)) {
                context.SetModuleState(_defaultTimeoutKey, null);
            }

            context.SetModuleState(_defaultBufsizeKey, DefaultBufferSize);

            context.EnsureModuleException("socketherror", error, dict, "herror", "socket");
            context.EnsureModuleException("socketgaierror", error, dict, "gaierror", "socket");
            context.EnsureModuleException("sockettimeout", error, dict, "timeout", "socket");
        }
#pragma warning restore IPY01 // Parameter which is marked not nullable does not have the NotNullAttribute

        public static PythonType error => PythonExceptions.OSError;

        public const string __doc__ = "Implementation module for socket operations.\n\n"
            + "This module is a loose wrapper around the .NET System.Net.Sockets API, so you\n"
            + "may find the corresponding MSDN documentation helpful in decoding error\n"
            + "messages and understanding corner cases.\n"
            + "\n"
            + "This implementation of socket differs slightly from the standard CPython\n"
            + "socket module. Many of these differences are due to the implementation of the\n"
            + ".NET socket libraries. These differences are summarized below. For full\n"
            + "details, check the docstrings of the functions mentioned.\n"
            + " - s.accept(), s.connect(), and s.connect_ex() do not support timeouts.\n"
            + " - Timeouts in s.sendall() don't work correctly.\n"
            + " - s.dup() is not implemented.\n"
            + " - SSL support is not implemented."
            + "\n"
            + "An Extra IronPython-specific function is exposed only if the clr module is\n"
            + "imported:\n"
            + " - s.HandleToSocket() returns the System.Net.Sockets.Socket object associated\n"
            + "   with a particular \"file descriptor number\" (as returned by s.fileno()).\n"
            ;

        #region Socket object

        public static PythonType SocketType = DynamicHelpers.GetPythonTypeFromType(typeof(socket));

        [PythonType]
        [Documentation("socket([family[, type[, proto]]]) -> socket object\n\n"
                + "Create a socket (a network connection endpoint) of the given family, type,\n"
                + "and protocol. socket() accepts keyword arguments.\n"
                + " - family (address family) defaults to AF_INET\n"
                + " - type (socket type) defaults to SOCK_STREAM\n"
                + " - proto (protocol type) defaults to 0, which specifies the default protocol\n"
                + "\n"
                + "This module supports only IP sockets. It does not support raw or Unix sockets.\n"
                + "Both IPv4 and IPv6 are supported.")]
        public class socket : IWeakReferenceable {
            #region Fields

            /// <summary>
            /// handleToSocket allows us to translate from Python's idea of a socket resource (file
            /// descriptor numbers) to .NET's idea of a socket resource (System.Net.Socket objects).
            /// In particular, this allows the select module to convert file numbers (as returned by
            /// fileno()) and convert them to Socket objects so that it can do something useful with them.
            /// </summary>
            private static readonly Dictionary<IntPtr, WeakReference> _handleToSocket = new Dictionary<IntPtr, WeakReference>();

            private const int DefaultAddressFamily = (int)AddressFamily.InterNetwork;
            private const int DefaultSocketType = (int)System.Net.Sockets.SocketType.Stream;
            private const int DefaultProtocolType = (int)ProtocolType.Unspecified;

            internal Socket _socket;
            internal string? _hostName;
            private WeakRefTracker? _weakRefTracker;
            private int _referenceCount = 1; // TODO: this is no longer incremented by anything...
            public const string __module__ = "socket";
            internal CodeContext/*!*/ _context;
            private int _timeout;

            #endregion

            #region Public API

#pragma warning disable CS8618 // Non-nullable field must contain a non-null value when exiting constructor. Consider declaring as nullable.
            public socket() { } // TODO: _socket and _context are null!
#pragma warning restore CS8618 // Non-nullable field must contain a non-null value when exiting constructor. Consider declaring as nullable.

            public void __init__(CodeContext/*!*/ context, int family = DefaultAddressFamily,
                int type = DefaultSocketType,
                int proto = DefaultProtocolType,
                object? fileno = null) {

                var socketType = (SocketType)Enum.ToObject(typeof(SocketType), type);
                if (!Enum.IsDefined(typeof(SocketType), socketType)) {
                    throw MakeException(context, new SocketException((int)SocketError.SocketNotSupported));
                }
                var addressFamily = (AddressFamily)Enum.ToObject(typeof(AddressFamily), family);
                if (!Enum.IsDefined(typeof(AddressFamily), addressFamily)) {
                    throw MakeException(context, new SocketException((int)SocketError.AddressFamilyNotSupported));
                }
                var protocolType = (ProtocolType)Enum.ToObject(typeof(ProtocolType), proto);
                if (!Enum.IsDefined(typeof(ProtocolType), protocolType)) {
                    throw MakeException(context, new SocketException((int)SocketError.ProtocolNotSupported));
                }

                Socket? socket = null;
                if (fileno is socket sock) {
                    socket = sock._socket;
                    _hostName = sock._hostName;
                    // we now own the lifetime of the socket
                    GC.SuppressFinalize(sock);
                } else if (fileno != null) {
                    if (Converter.TryConvertToInt64(fileno, out long l)) {
                        socket = HandleToSocket(l);
                    }
                    if (socket is null) {
                        throw PythonOps.OSError("Bad file descriptor");
                    }
                } else {
                    try {
                        socket = new Socket(addressFamily, socketType, protocolType);
                        if (ClrModule.IsMono) {
                            // for whatever reason Mono sets this to true on Linux
                            socket.SetSocketOption(SocketOptionLevel.Socket, SocketOptionName.ReuseAddress, false);
                        }
                    } catch (SocketException e) {
                        throw MakeException(context, e);
                    }
                }
                Initialize(context, socket);
            }

            public void __del__() {
                _close();
            }

            ~socket() {
                _close();
            }

            private IAsyncResult? _acceptResult;

            [Documentation("accept() -> (conn, address)\n\n"
                + "Accept a connection. The socket must be bound and listening before calling\n"
                + "accept(). conn is a new socket object connected to the remote host, and\n"
                + "address is the remote host's address (e.g. a (host, port) tuple for IPv4).\n"
                + "\n"
                )]
            public PythonTuple _accept() {
                socket wrappedRemoteSocket;
                Socket realRemoteSocket;
                try {
                    if (_acceptResult != null && _acceptResult.IsCompleted) {
                        // previous async result has completed
                        realRemoteSocket = _socket.EndAccept(_acceptResult);
                    } else {
                        int timeoutTime = _timeout;
                        if (timeoutTime != 0) {
                            // use the existing or create a new async request
                            var asyncResult = _acceptResult ?? _socket.BeginAccept((x) => { }, null);

                            if (asyncResult.AsyncWaitHandle.WaitOne(timeoutTime)) {
                                // it's completed, end and throw it away
                                realRemoteSocket = _socket.EndAccept(asyncResult);
                                _acceptResult = null;
                            } else {
                                // save the async result for later incase it completes
                                _acceptResult = asyncResult;
                                throw new SocketException((int)SocketError.TimedOut);
                            }
                        } else {
                            realRemoteSocket = _socket.Accept();
                        }
                    }
                } catch (Exception e) {
                    throw MakeException(_context, e);
                }

                wrappedRemoteSocket = new socket(_context, realRemoteSocket);
                return PythonTuple.MakeTuple(wrappedRemoteSocket, wrappedRemoteSocket.getpeername());
            }

            [Documentation("bind(address) -> None\n\n"
                + "Bind to an address. If the socket is already bound, socket.error is raised.\n"
                + "For IP sockets, address is a (host, port) tuple. Raw sockets are not\n"
                + "supported.\n"
                + "\n"
                + "If you do not care which local address is assigned, set host to INADDR_ANY and\n"
                + "the system will assign the most appropriate network address. Similarly, if you\n"
                + "set port to 0, the system will assign an available port number between 1024\n"
                + "and 5000."
                )]
            public void bind([NotNone] PythonTuple address) {
                IPEndPoint localEP = TupleToEndPoint(_context, address, _socket.AddressFamily, out _hostName);
                try {
                    _socket.Bind(localEP);
                } catch (Exception e) {
                    throw MakeException(_context, e);
                }
            }

            [Documentation("close() -> None\n\nClose the socket. It cannot be used after being closed.")]
            public void close() {
                var refs = System.Threading.Interlocked.Decrement(ref _referenceCount);

                // Don't actually close the socket if other file objects are
                // still referring to this socket.                
                if (refs < 1) {
                    _close();
                }
            }

            private void _close() {
                if (_socket != null) {
                    lock (_handleToSocket) {
                        if (_handleToSocket.TryGetValue(_socket.Handle, out WeakReference? weakref)) {
                            Socket? target = weakref.Target as Socket;
                            if (target == _socket || target == null) {
                                _handleToSocket.Remove(_socket.Handle);
                            }
                        }
                    }

                    ((IDisposable)_socket).Dispose();
                    if (System.Threading.Interlocked.Exchange(ref _referenceCount, 0) > 0) {
                        try { // this may throw when called from the Finalizer (on Mono) so just swallow any exception
                            PythonOps.Warn(_context, PythonExceptions.ResourceWarning, $"unclosed {PythonOps.Repr(_context, this)}");
                        } catch { }
                    }
                }
            }

            [Documentation("connect(address) -> None\n\n"
                + "Connect to a remote socket at the given address. IP addresses are expressed\n"
                + "as (host, port).\n"
                + "\n"
                + "Raises socket.error if the socket has been closed, the socket is listening, or\n"
                + "another connection error occurred."
                + "\n"
                + "Difference from CPython: connect() does not support timeouts in blocking mode.\n"
                + "If a timeout is set and the socket is in blocking mode, connect() will block\n"
                + "indefinitely until a connection is made or an error occurs."
                )]
            public void connect([NotNone] PythonTuple address) {
                IPEndPoint remoteEP = TupleToEndPoint(_context, address, _socket.AddressFamily, out _hostName);
                try {
                    _socket.Connect(remoteEP);
                } catch (Exception e) {
                    throw MakeException(_context, e);
                }
            }

            [Documentation("connect_ex(address) -> error_code\n\n"
                + "Like connect(), but return an error code insted of raising an exception for\n"
                + "socket exceptions raised by the underlying system Connect() call. Note that\n"
                + "exceptions other than SocketException generated by the system Connect() call\n"
                + "will still be raised.\n"
                + "\n"
                + "A return value of 0 indicates that the connect call was successful."
                + "\n"
                + "Difference from CPython: connect_ex() does not support timeouts in blocking\n"
                + "mode. If a timeout is set and the socket is in blocking mode, connect_ex() will\n"
                + "block indefinitely until a connection is made or an error occurs."
                )]
            public int connect_ex([NotNone] PythonTuple address) {
                IPEndPoint remoteEP = TupleToEndPoint(_context, address, _socket.AddressFamily, out _hostName);
                try {
                    _socket.Connect(remoteEP);
                } catch (SocketException ex) {
                    return !ClrModule.IsMono ? ex.NativeErrorCode : MapMonoSocketErrorToErrno(ex.SocketErrorCode);
                }
                return PythonErrorNumber.ENOERROR;
            }

            public long detach() {
                var fd = fileno();
                _socket = null!; // TODO: this is wrong, no null checks on _socket anywhere!
                return fd;
            }

            [Documentation("fileno() -> file_handle\n\n"
                + "Return the underlying system handle for this socket (a 64-bit integer)."
                )]
            public long fileno() {
                try {
                    return _socket.Handle.ToInt64();
                } catch (Exception e) {
                    throw MakeException(_context, e);
                }
            }

            [Documentation("getpeername() -> address\n\n"
                + "Return the address of the remote end of this socket. The address format is\n"
                + "family-dependent (e.g. a (host, port) tuple for IPv4)."
                )]
            public PythonTuple getpeername() {
                try {
                    IPEndPoint? remoteEP = _socket.RemoteEndPoint as IPEndPoint;
                    if (remoteEP == null) {
                        throw MakeException(_context, new SocketException((int)SocketError.NotConnected));
                    }
                    return EndPointToTuple(remoteEP);
                } catch (Exception e) {
                    throw MakeException(_context, e);
                }
            }

            [Documentation("getsockname() -> address\n\n"
                + "Return the address of the local end of this socket. The address format is\n"
                + "family-dependent (e.g. a (host, port) tuple for IPv4)."
                )]
            public PythonTuple getsockname() {
                try {
                    IPEndPoint? localEP = _socket.LocalEndPoint as IPEndPoint;
                    if (localEP == null) {
                        throw MakeException(_context, new SocketException((int)SocketError.InvalidArgument));
                    }
                    return EndPointToTuple(localEP);
                } catch (Exception e) {
                    throw MakeException(_context, e);
                }
            }

            [Documentation("getsockopt(level, optname[, buflen]) -> value\n\n"
                + "Return the value of a socket option. level is one of the SOL_* constants\n"
                + "defined in this module, and optname is one of the SO_* constants. If buflen is\n"
                + "omitted or zero, an integer value is returned. If it is present, a byte string\n"
                + "whose maximum length is buflen bytes) is returned. The caller must the decode\n"
                + "the resulting byte string."
                )]
            public object getsockopt(int optionLevel, int optionName, int optionLength = 0) {
                SocketOptionLevel level = (SocketOptionLevel)Enum.ToObject(typeof(SocketOptionLevel), optionLevel);
                if (!Enum.IsDefined(typeof(SocketOptionLevel), level)) {
                    throw MakeException(_context, new SocketException((int)SocketError.InvalidArgument));
                }
                SocketOptionName name = (SocketOptionName)Enum.ToObject(typeof(SocketOptionName), optionName);
                if (!Enum.IsDefined(typeof(SocketOptionName), name)) {
                    throw MakeException(_context, new SocketException((int)SocketError.ProtocolOption));
                }

                try {
                    if (optionLength == 0) {
                        // Integer return value
                        return (int)_socket.GetSocketOption(level, name)!;
                    } else {
                        // Byte string return value
                        return _socket.GetSocketOption(level, name, optionLength).MakeString();
                    }
                } catch (Exception e) {
                    throw MakeException(_context, e);
                }
            }

            [Documentation("listen(backlog) -> None\n\n"
                + "Listen for connections on the socket. Backlog is the maximum length of the\n"
                + "pending connections queue. The maximum value is system-dependent."
                )]
            public void listen() => listen(Math.Min(SOMAXCONN, 128)); // new in CPython 3.5

            public void listen(int backlog) {
                try {
                    _socket.Listen(backlog);
                } catch (Exception e) {
                    throw MakeException(_context, e);
                }
            }

            private static ArrayPool<byte> ArrayPool => ArrayPool<byte>.Shared;

            [Documentation("recv(bufsize[, flags]) -> string\n\n"
                + "Receive data from the socket, up to bufsize bytes. For connection-oriented\n"
                + "protocols (e.g. SOCK_STREAM), you must first call either connect() or\n"
                + "accept(). Connectionless protocols (e.g. SOCK_DGRAM) may also use recvfrom().\n"
                + "\n"
                + "recv() blocks until data is available, unless a timeout was set using\n"
                + "settimeout(). If the timeout was exceeded, socket.timeout is raised."
                + "recv() returns immediately with zero bytes when the connection is closed."
                )]
            public Bytes recv(int bufsize, int flags = 0) {
                if (bufsize < 0) throw PythonOps.ValueError($"negative buffersize in {nameof(recv)}");

                var buffer = ArrayPool.Rent(bufsize);
                try {
                    int bytesRead;
                    try {
                        bytesRead = _socket.Receive(buffer, bufsize, (SocketFlags)flags);
                    } catch (Exception e) {
                        throw MakeException(_context, e);
                    }

                    var bytes = new byte[bytesRead];
                    Array.Copy(buffer, bytes, bytes.Length);

                    return Bytes.Make(bytes);
                } finally {
                    ArrayPool.Return(buffer);
                }
            }

            [Documentation("recv_into(memoryview, [nbytes[, flags]]) -> nbytes_read\n\n"
                + "A version of recv() that stores its data into a bytearray rather than creating\n"
                + "a new string.  Receive up to buffersize bytes from the socket.  If buffersize\n"
                + "is not specified (or 0), receive up to the size available in the given buffer.\n\n"
                + "See recv() for documentation about the flags.\n"
                )]
            public int recv_into([NotNone] IBufferProtocol buffer, int nbytes = 0, int flags = 0) {
                using var buf = buffer.GetBufferNoThrow(BufferFlags.Writable);
                if (buf is null) throw PythonOps.TypeError($"{nameof(recv_into)}() argument 1 must be read-write buffer, not {PythonOps.GetPythonTypeName(buffer)}");
                var span = buf.AsSpan();

                if (nbytes < 0) throw PythonOps.ValueError("negative buffersize in " + nameof(recv_into));
                if (nbytes > span.Length) throw PythonOps.ValueError("buffer too small for requested bytes");
                if (nbytes == 0) nbytes = span.Length;

                var byteBuffer = ArrayPool.Rent(nbytes);
                try {
                    IPEndPoint remoteIPEP = new IPEndPoint(IPAddress.Any, 0);
                    EndPoint remoteEP = remoteIPEP;

                    int bytesRead;
                    try {
                        bytesRead = _socket.Receive(byteBuffer, nbytes, (SocketFlags)flags);
                    } catch (Exception e) {
                        throw MakeException(_context, e);
                    }

                    byteBuffer.AsSpan(0, bytesRead).CopyTo(span);

                    return bytesRead;
                } finally {
                    ArrayPool.Return(byteBuffer);
                }
            }

            [Documentation("")]
            public int recv_into(object? buffer, int nbytes = 0, int flags = 0) {
                if (Converter.TryConvert<IBufferProtocol>(buffer, out var bufferProtocol) && bufferProtocol is not null) {
                    return recv_into(bufferProtocol, nbytes, flags);
                }

                throw PythonOps.TypeError($"{nameof(recv_into)}() argument 1 must be read-write buffer, not {PythonOps.GetPythonTypeName(buffer)}");
            }

            [Documentation("recvfrom(bufsize[, flags]) -> (string, address)\n\n"
                + "Receive data from the socket, up to bufsize bytes. string is the data\n"
                + "received, and address (whose format is protocol-dependent) is the address of\n"
                + "the socket from which the data was received."
                )]
            public PythonTuple recvfrom(int bufsize, int flags = 0) {
                if (bufsize < 0) throw PythonOps.ValueError($"negative buffersize in {nameof(recvfrom)}");

                var buffer = ArrayPool.Rent(bufsize);
                try {
                    IPEndPoint remoteIPEP = new IPEndPoint(IPAddress.Any, 0);
                    EndPoint remoteEP = remoteIPEP;

                    int bytesRead;
                    try {
                        bytesRead = _socket.ReceiveFrom(buffer, bufsize, (SocketFlags)flags, ref remoteEP);
                    } catch (Exception e) {
                        throw MakeException(_context, e);
                    }

                    var bytes = new byte[bytesRead];
                    Array.Copy(buffer, bytes, bytes.Length);

                    return PythonTuple.MakeTuple(Bytes.Make(bytes), EndPointToTuple((IPEndPoint)remoteEP));
                } finally {
                    ArrayPool.Return(buffer);
                }
            }

            [Documentation("recvfrom_into(buffer[, nbytes[, flags]]) -> (nbytes, address info)\n\n"
                + "Like recv_into(buffer[, nbytes[, flags]]) but also return the sender's address info.\n"
                )]
            public PythonTuple recvfrom_into([NotNone] IBufferProtocol buffer, int nbytes = 0, int flags = 0) {
                using var buf = buffer.GetBufferNoThrow(BufferFlags.Writable);
                if (buf is null) throw PythonOps.TypeError($"{nameof(recvfrom_into)}() argument 1 must be read-write buffer, not {PythonOps.GetPythonTypeName(buffer)}");
                var span = buf.AsSpan();

                if (nbytes < 0) throw PythonOps.ValueError("negative buffersize in " + nameof(recvfrom_into));
                if (nbytes > span.Length) throw PythonOps.ValueError("nbytes is greater than the length of the buffer");
                if (nbytes == 0) nbytes = span.Length;

                var byteBuffer = ArrayPool.Rent(nbytes);
                try {
                    IPEndPoint remoteIPEP = new IPEndPoint(IPAddress.Any, 0);
                    EndPoint remoteEP = remoteIPEP;

                    int bytesRead;
                    try {
                        bytesRead = _socket.ReceiveFrom(byteBuffer, nbytes, (SocketFlags)flags, ref remoteEP);
                    } catch (Exception e) {
                        throw MakeException(_context, e);
                    }

                    byteBuffer.AsSpan(0, bytesRead).CopyTo(span);

                    return PythonTuple.MakeTuple(bytesRead, EndPointToTuple((IPEndPoint)remoteEP));
                } finally {
                    ArrayPool.Return(byteBuffer);
                }
            }

            [Documentation("")]
            public PythonTuple recvfrom_into(object? buffer, int nbytes = 0, int flags = 0) {
                if (Converter.TryConvert<IBufferProtocol>(buffer, out var bufferProtocol) && bufferProtocol is not null) {
                    return recvfrom_into(bufferProtocol, nbytes, flags);
                }

                throw PythonOps.TypeError($"{nameof(recvfrom_into)}() argument 1 must be read-write buffer, not {PythonOps.GetPythonTypeName(buffer)}");
            }

            private static int byteBufferSize(string funcName, int nbytes, int bufLength, int itemSize = 1) {
                if (nbytes < 0) {
                    throw PythonOps.ValueError("negative buffersize in " + funcName);
                } else if (nbytes == 0) {
                    return bufLength * itemSize;
                } else {
                    int remainder = nbytes % itemSize;
                    return Math.Min(remainder == 0 ? nbytes : nbytes + itemSize - remainder,
                        bufLength * itemSize);
                }
            }

<<<<<<< HEAD
=======
            private Exception MakeRecvException(Exception e, SocketError errorCode = SocketError.InvalidArgument) {
                if (e is ObjectDisposedException) return MakeException(_context, e);

                // on the socket recv throw a special socket error code when SendTimeout is zero
                if (_socket.SendTimeout == 0) {
                    var s = new SocketException((int)errorCode);
                    return PythonExceptions.CreateThrowable(error, s.ErrorCode, s.Message);
                } else {
                    return MakeException(_context, e);
                }
            }

>>>>>>> 2f10037a
            [Documentation("send(string[, flags]) -> bytes_sent\n\n"
                + "Send data to the remote socket. The socket must be connected to a remote\n"
                + "socket (by calling either connect() or accept(). Returns the number of bytes\n"
                + "sent to the remote socket.\n"
                + "\n"
                + "Note that the successful completion of a send() call does not mean that all of\n"
                + "the data was sent. The caller must keep track of the number of bytes sent and\n"
                + "retry the operation until all of the data has been sent.\n"
                + "\n"
                + "Also note that there is no guarantee that the data you send will appear on the\n"
                + "network immediately. To increase network efficiency, the underlying system may\n"
                + "delay transmission until a significant amount of outgoing data is collected. A\n"
                + "successful completion of the Send method means that the underlying system has\n"
                + "had room to buffer your data for a network send"
                )]
            public int send([NotNone] Bytes data, int flags = 0) {
                return sendWorker(data.UnsafeByteArray, flags);
            }

            public int send([NotNone] IBufferProtocol data, int flags = 0) {
                using IPythonBuffer buffer = data.GetBuffer();
                return sendWorker(buffer.AsUnsafeArray() ?? buffer.ToArray(), flags);
            }

            private int sendWorker(byte[] buffer, int flags) {
                try {
                    return _socket.Send(buffer, (SocketFlags)flags);
                } catch (Exception e) {
                    throw MakeException(_context, e);
                }
            }

            [Documentation("sendall(string[, flags]) -> None\n\n"
                + "Send data to the remote socket. The socket must be connected to a remote\n"
                + "socket (by calling either connect() or accept().\n"
                + "\n"
                + "Unlike send(), sendall() blocks until all of the data has been sent or until a\n"
                + "timeout or an error occurs. None is returned on success. If an error occurs,\n"
                + "there is no way to tell how much data, if any, was sent.\n"
                + "\n"
                + "Difference from CPython: timeouts do not function as you would expect. The\n"
                + "function is implemented using multiple calls to send(), so the timeout timer\n"
                + "is reset after each of those calls. That means that the upper bound on the\n"
                + "time that it will take for sendall() to return is the number of bytes in\n"
                + "string times the timeout interval.\n"
                + "\n"
                + "Also note that there is no guarantee that the data you send will appear on the\n"
                + "network immediately. To increase network efficiency, the underlying system may\n"
                + "delay transmission until a significant amount of outgoing data is collected. A\n"
                + "successful completion of the Send method means that the underlying system has\n"
                + "had room to buffer your data for a network send"
                )]
            public void sendall([NotNone] Bytes data, int flags = 0) {
                sendallWorker(data.UnsafeByteArray, flags);
            }

            public void sendall([NotNone] IBufferProtocol data, int flags = 0) {
                using IPythonBuffer buffer = data.GetBuffer();
                sendallWorker(buffer.AsUnsafeArray() ?? buffer.ToArray(), flags);
            }

            private void sendallWorker(byte[] buffer, int flags) {
                try {
                    int bytesTotal = buffer.Length;
                    int bytesRemaining = bytesTotal;
                    while (bytesRemaining > 0) {
                        bytesRemaining -= _socket.Send(buffer, bytesTotal - bytesRemaining, bytesRemaining, (SocketFlags)flags);
                    }
                } catch (Exception e) {
                    throw MakeException(_context, e);
                }
            }

            [Documentation("sendto(string[, flags], address) -> bytes_sent\n\n"
                + "Send data to the remote socket. The socket does not need to be connected to a\n"
                + "remote socket since the address is specified in the call to sendto(). Returns\n"
                + "the number of bytes sent to the remote socket.\n"
                + "\n"
                + "Blocking sockets will block until the all of the bytes in the buffer are sent.\n"
                + "Since a nonblocking Socket completes immediately, it might not send all of the\n"
                + "bytes in the buffer. It is your application's responsibility to keep track of\n"
                + "the number of bytes sent and to retry the operation until the application sends\n"
                + "all of the bytes in the buffer.\n"
                + "\n"
                + "Note that there is no guarantee that the data you send will appear on the\n"
                + "network immediately. To increase network efficiency, the underlying system may\n"
                + "delay transmission until a significant amount of outgoing data is collected. A\n"
                + "successful completion of the Send method means that the underlying system has\n"
                + "had room to buffer your data for a network send"
                )]
            public int sendto([NotNone] Bytes data, int flags, [NotNone] PythonTuple address) {
                return sendtoWorker(data.UnsafeByteArray, flags, address);
            }

            public int sendto([NotNone] IBufferProtocol data, int flags, [NotNone] PythonTuple address) {
                using IPythonBuffer buffer = data.GetBuffer();
                return sendtoWorker(buffer.AsUnsafeArray() ?? buffer.ToArray(), flags, address);
            }

            [Documentation("")]
            public int sendto([NotNone] Bytes data, [NotNone] PythonTuple address)
                => sendto(data, 0, address);

            public int sendto([NotNone] IBufferProtocol data, [NotNone] PythonTuple address)
                => sendto(data, 0, address);

            private int sendtoWorker(byte[] buffer, int flags, PythonTuple address) {
                EndPoint remoteEP = TupleToEndPoint(_context, address, _socket.AddressFamily, out _hostName);
                try {
                    return _socket.SendTo(buffer, (SocketFlags)flags, remoteEP);
                } catch (Exception e) {
                    throw MakeException(_context, e);
                }
            }

            [Documentation("setblocking(flag) -> None\n\n"
                + "Set the blocking mode of the socket. If flag is 0, the socket will be set to\n"
                + "non-blocking mode; otherwise, it will be set to blocking mode. If the socket is\n"
                + "in blocking mode, and a method is called (such as send() or recv() which does\n"
                + "not complete immediately, the caller will block execution until the requested\n"
                + "operation completes. In non-blocking mode, a socket.timeout exception would\n"
                + "would be raised in this case.\n"
                + "\n"
                + "Note that changing blocking mode also affects the timeout setting:\n"
                + "setblocking(0) is equivalent to settimeout(0), and setblocking(1) is equivalent\n"
                + "to settimeout(None)."
                )]
            public void setblocking(int shouldBlock) {
                if (shouldBlock == 0) {
                    settimeout(0);
                } else {
                    settimeout(null);
                }
            }

            [Documentation("settimeout(value) -> None\n\n"
                + "Set a timeout on blocking socket methods. value may be either None or a\n"
                + "non-negative float, with one of the following meanings:\n"
                + " - None: disable timeouts and block indefinitely"
                + " - 0.0: don't block at all (return immediately if the operation can be\n"
                + "   completed; raise socket.error otherwise)\n"
                + " - float > 0.0: block for up to the specified number of seconds; raise\n"
                + "   socket.timeout if the operation cannot be completed in time\n"
                + "\n"
                + "settimeout(None) is equivalent to setblocking(1), and settimeout(0.0) is\n"
                + "equivalent to setblocking(0)."
                + "\n"
                + "If the timeout is non-zero and is less than 0.5, it will be set to 0.5. This\n"
                + "limitation is specific to IronPython.\n"
                )]
            // NOTE: The above IronPython specific timeout behavior is due to the underlying
            // .Net Socket.SendTimeout behavior and is outside of our control.
            public void settimeout(object? timeout) {
                try {
                    if (timeout == null) {
                        _socket.Blocking = true;
                        _socket.SendTimeout = 0;
                    } else {
                        double seconds;
                        seconds = Converter.ConvertToDouble(timeout);
                        if (seconds < 0) {
                            throw PythonOps.ValueError("Timeout value out of range");
                        }
                        _socket.Blocking = seconds > 0; // 0 timeout means non-blocking mode
                        _socket.SendTimeout = (int)(seconds * MillisecondsPerSecond);
                        _timeout = (int)(seconds * MillisecondsPerSecond);
                    }
                    _socket.ReceiveTimeout = _socket.SendTimeout;
                } catch (ObjectDisposedException ex) {
                    throw MakeException(_context, ex);
                }
            }

            [Documentation("gettimeout() -> value\n\n"
                + "Return the timeout duration in seconds for this socket as a float. If no\n"
                + "timeout is set, return None. For more details on timeouts and blocking, see the\n"
                + "Python socket module documentation."
                )]
            public object? gettimeout() {
                try {
                    if (_socket.Blocking && _socket.SendTimeout == 0) {
                        return null;
                    } else {
                        return (double)_socket.SendTimeout / MillisecondsPerSecond;
                    }
                } catch (Exception e) {
                    throw MakeException(_context, e);
                }
            }

            [Documentation("setsockopt(level, optname[, value]) -> None\n\n"
                + "Set the value of a socket option. level is one of the SOL_* constants defined\n"
                + "in this module, and optname is one of the SO_* constants. value may be either\n"
                + "an integer or a string containing a binary structure. The caller is responsible\n"
                + "for properly encoding the byte string."
                )]
            public void setsockopt(int optionLevel, int optionName, object? value) {
                SocketOptionLevel level = (SocketOptionLevel)Enum.ToObject(typeof(SocketOptionLevel), optionLevel);
                if (!Enum.IsDefined(typeof(SocketOptionLevel), level)) {
                    throw MakeException(_context, new SocketException((int)SocketError.InvalidArgument));
                }
                SocketOptionName name = (SocketOptionName)Enum.ToObject(typeof(SocketOptionName), optionName);
                if (!Enum.IsDefined(typeof(SocketOptionName), name)) {
                    throw MakeException(_context, new SocketException((int)SocketError.ProtocolOption));
                }

                try {
                    int intValue;
                    if (Converter.TryConvertToInt32(value, out intValue)) {
                        _socket.SetSocketOption(level, name, intValue);
                        return;
                    }

                    if (value is IBufferProtocol bp) {
                        using IPythonBuffer buf = bp.GetBuffer();
                        _socket.SetSocketOption(level, name, buf.AsReadOnlySpan().ToArray());
                        return;
                    }

                    throw PythonOps.TypeError("a bytes-like object is required, not '{0}'", PythonOps.GetPythonTypeName(value));
                } catch (Exception e) {
                    throw MakeException(_context, e);
                }
            }

            [Documentation("shutdown() -> None\n\n"
                + "Return the timeout duration in seconds for this socket as a float. If no\n"
                + "timeout is set, return None. For more details on timeouts and blocking, see the\n"
                + "Python socket module documentation."
                )]
            public void shutdown(int how) {
                SocketShutdown howValue = (SocketShutdown)Enum.ToObject(typeof(SocketShutdown), how);
                if (!Enum.IsDefined(typeof(SocketShutdown), howValue)) {
                    throw MakeException(_context, new SocketException((int)SocketError.InvalidArgument));
                }
                try {
                    _socket.Shutdown(howValue);
                } catch (Exception e) {
                    throw MakeException(_context, e);
                }
            }

            public int family => (int)_socket.AddressFamily;

            public int type => (int)_socket.SocketType;

            public int proto => (int)_socket.ProtocolType;

            public int ioctl(BigInteger cmd, object? option) {
                if (!RuntimeInformation.IsOSPlatform(OSPlatform.Windows))
                    throw PythonOps.ValueError(string.Format("invalid ioctl command {0}", cmd));

                if (cmd == SIO_KEEPALIVE_VALS) {
                    if (!(option is PythonTuple))
                        throw PythonOps.TypeError("option must be 3-item sequence, not int");
                    var tOption = (PythonTuple)option;
                    if (tOption.Count != 3)
                        throw PythonOps.TypeError(string.Format("option must be sequence of length 3, not {0}", tOption.Count));
                    //(onoff, timeout, interval)
                    if ((!(tOption[0] is int)) && (!(tOption[1] is int)) && (!(tOption[2] is int)))
                        throw PythonOps.TypeError("option integer required");

                    int onoff = (int)tOption[0]!;
                    int timeout = (int)tOption[1]!;
                    int interval = (int)tOption[2]!;
                    int size = sizeof(UInt32);
                    byte[] inArray = new byte[size * 3];
                    Array.Copy(BitConverter.GetBytes(onoff), 0, inArray, 0, size);
                    Array.Copy(BitConverter.GetBytes(timeout), 0, inArray, size, size);
                    Array.Copy(BitConverter.GetBytes(size), 0, inArray, size * 2, size);
                    return _socket.IOControl((IOControlCode)(long)cmd, inArray, null);
                } else if (cmd == SIO_RCVALL) {
                    if (!(option is int))
                        throw PythonOps.TypeError("option integer required");

                    return _socket.IOControl((IOControlCode)(long)cmd, BitConverter.GetBytes((int)option), null);
                } else {
                    throw PythonOps.ValueError(string.Format("invalid ioctl command {0}", cmd));
                }
            }

            public string __repr__(CodeContext context) {
                try {
                    return $"<socket object, fd={fileno()}, family={family}, type={type}, proto={proto}>";
                } catch {
                    return "<socket object, fd=-1, family=0, type=0, proto=0>";
                }
            }

            /// <summary>
            /// Return the internal System.Net.Sockets.Socket socket object associated with the given
            /// handle (as returned by GetHandle()), or null if no corresponding socket exists. This is
            /// primarily intended to be used by other modules (such as select) that implement
            /// networking primitives. User code should not normally need to call this function.
            /// </summary>
            internal static Socket? HandleToSocket(Int64 handle) {
                lock (_handleToSocket) {
                    if (_handleToSocket.TryGetValue((IntPtr)handle, out WeakReference? weakref)) {
                        return weakref.Target as Socket;
                    }
                }
                return null;
            }

            #endregion

            #region IWeakReferenceable Implementation

            WeakRefTracker? IWeakReferenceable.GetWeakRef() {
                return _weakRefTracker;
            }

            bool IWeakReferenceable.SetWeakRef(WeakRefTracker value) {
                _weakRefTracker = value;
                return true;
            }

            void IWeakReferenceable.SetFinalizer(WeakRefTracker value) {
                _weakRefTracker = value;
            }

            #endregion

            #region Private Implementation

            /// <summary>
            /// Create a Python socket object from an existing .NET socket object
            /// (like one returned from Socket.Accept())
            /// </summary>
            private socket(CodeContext/*!*/ context, Socket socket) {
                Initialize(context, socket);
            }

            /// <summary>
            /// Perform initialization common to all constructors
            /// </summary>
            [System.Diagnostics.CodeAnalysis.MemberNotNull(nameof(_socket), nameof(_context))]
            private void Initialize(CodeContext context, Socket socket) {
                _socket = socket;
                _context = context;
                int? defaultTimeout = GetDefaultTimeout(context);
                if (defaultTimeout == null) {
                    settimeout(null);
                } else {
                    settimeout((double)defaultTimeout / MillisecondsPerSecond);
                }

                lock (_handleToSocket) {
                    _handleToSocket[socket.Handle] = new WeakReference(socket);
                }
            }

            #endregion
        }

        #endregion

        #region Fields

        private const string AnyAddrToken = "";
        private const string BroadcastAddrToken = "<broadcast>";
        private const string LocalhostAddrToken = "";
        private const int IPv4AddrBytes = 4;
        private const int IPv6AddrBytes = 16;
        private const double MillisecondsPerSecond = 1000.0;

        #endregion

        #region Public API

        [Documentation("")]
        public static PythonList getaddrinfo(
            CodeContext/*!*/ context,
            string? host,
            object? port,
            int family = (int)AddressFamily.Unspecified,
            int socktype = 0,
            int proto = (int)ProtocolType.IP,
            int flags = (int)SocketFlags.None
        ) {
            var numericPort = port switch {
                null => 0,
                int i => i,
                BigInteger bi => (int)bi,
                Extensible<BigInteger> bi => (int)bi.Value,
                Bytes b => ParsePort(context, b.MakeString()),
                string s => ParsePort(context, s),
                ExtensibleString es => ParsePort(context, es.Value),
                _ => throw MakeGaiException(context, EAI_NONAME),
            };

            static int ParsePort(CodeContext context, string port) {
                if (int.TryParse(port, out var numericPort)) return numericPort;
                try {
                    return getservbyname(context, port);
                } catch {
                    throw MakeGaiException(context, EAI_NONAME);
                }
            }

            if (socktype != 0) {
                // we just use this to validate; socketType isn't actually used
                System.Net.Sockets.SocketType socketType = (System.Net.Sockets.SocketType)Enum.ToObject(typeof(System.Net.Sockets.SocketType), socktype);
                if (socketType == System.Net.Sockets.SocketType.Unknown || !Enum.IsDefined(typeof(System.Net.Sockets.SocketType), socketType)) {
                    throw MakeGaiException(context, EAI_BADHINTS);
                }
            }

            AddressFamily addressFamily = (AddressFamily)Enum.ToObject(typeof(AddressFamily), family);
            if (!Enum.IsDefined(typeof(AddressFamily), addressFamily)) {
                throw MakeGaiException(context, EAI_FAMILY);
            }

            // Again, we just validate, but don't actually use protocolType
            Enum.ToObject(typeof(ProtocolType), proto);

            if (host == null)
                host = "localhost";

            IPAddress[] ips = HostToAddresses(context, host, addressFamily);

            PythonList results = new PythonList();

            foreach (IPAddress ip in ips) {
                results.append(PythonTuple.MakeTuple(
                    (int)ip.AddressFamily,
                    socktype,
                    proto,
                    "",
                    EndPointToTuple(new IPEndPoint(ip, numericPort))
                ));
            }

            return results;
        }

        [Documentation("")]
        public static PythonList getaddrinfo(
            CodeContext/*!*/ context,
            [NotNone] Bytes host,
            object? port,
            int family = (int)AddressFamily.Unspecified,
            int socktype = 0,
            int proto = (int)ProtocolType.IP,
            int flags = (int)SocketFlags.None
        ) => getaddrinfo(context, host.MakeString(), port, family, socktype, proto, flags);

        private static PythonType gaierror(CodeContext/*!*/ context) {
            return (PythonType)context.LanguageContext.GetModuleState("socketgaierror");
        }

        private static string getfqdn() {
            string host = LocalhostAddrToken;
            host = host.Trim();
            if (host == string.Empty || host == "0.0.0.0") {
                host = gethostname();
            }

            if (host == BroadcastAddrToken) {
                return host;
            }
            try {
                IPHostEntry hostEntry = Dns.GetHostEntry(host);
                if (hostEntry.HostName.Contains(".")) {
                    return hostEntry.HostName;
                } else {
                    foreach (string addr in hostEntry.Aliases) {
                        if (addr.Contains(".")) {
                            return addr;
                        }
                    }
                }
            } catch (SocketException) {
                // ignore and return host below
            }
            // seems to match CPython behavior, although docs say gethostname() should be returned
            return host;
        }

        [Documentation("gethostbyname(hostname) -> ip address\n\n"
            + "Return the string IPv4 address associated with the given hostname (e.g.\n"
            + "'10.10.0.1'). The hostname is returned as-is if it an IPv4 address. The empty\n"
            + "string is treated as the local host.\n"
            + "\n"
            + "gethostbyname() doesn't support IPv6; for IPv4/IPv6 support, use getaddrinfo()."
            )]
        public static string gethostbyname(CodeContext/*!*/ context, [NotNone] string host) {
            return HostToAddress(context, host, AddressFamily.InterNetwork).ToString();
        }

        [Documentation("gethostbyname_ex(hostname) -> (hostname, aliases, ip_addresses)\n\n"
            + "Return the real host name, a list of aliases, and a list of IP addresses\n"
            + "associated with the given hostname. If the hostname is an IPv4 address, the\n"
            + "tuple ([hostname, [], [hostname]) is returned without doing a DNS lookup.\n"
            + "\n"
            + "gethostbyname_ex() doesn't support IPv6; for IPv4/IPv6 support, use\n"
            + "getaddrinfo()."
            )]
        public static PythonTuple gethostbyname_ex(CodeContext/*!*/ context, [NotNone] string host) {
            string hostname;
            PythonList aliases;
            PythonList ips = new PythonList();

            if (IPAddress.TryParse(host, out IPAddress? addr)) {
                if (AddressFamily.InterNetwork == addr.AddressFamily) {
                    hostname = host;
                    aliases = new PythonList(0);
                    ips.append(host);
                } else {
                    throw MakeGaiException(context, EAI_ADDRFAMILY);
                }
            } else {
                IPHostEntry hostEntry;
                try {
                    hostEntry = Dns.GetHostEntry(host);
                } catch (SocketException ex) {
                    throw MakeGaiException(context, ex);
                }
                hostname = hostEntry.HostName;
                aliases = PythonOps.MakeList(hostEntry.Aliases);
                foreach (IPAddress ip in hostEntry.AddressList) {
                    if (AddressFamily.InterNetwork == ip.AddressFamily) {
                        ips.append(ip.ToString());
                    }
                }
                if (ips.Count == 0) {
                    throw MakeGaiException(context, EAI_NONAME);
                }
            }

            return PythonTuple.MakeTuple(hostname, aliases, ips);
        }

        [Documentation("gethostname() -> hostname\nReturn this machine's hostname")]
        public static string gethostname() {
            return Dns.GetHostName();
        }

        [Documentation("gethostbyaddr(host) -> (hostname, aliases, ipaddrs)\n\n"
            + "Return a tuple of (primary hostname, alias hostnames, ip addresses). host may\n"
            + "be either a hostname or an IP address."
            )]
        public static object gethostbyaddr(CodeContext/*!*/ context, [NotNone] string host) {
            if (host == "") {
                host = gethostname();
            }
            // This conversion seems to match CPython behavior
            host = gethostbyname(context, host);

            IPAddress[] ips;
            IPHostEntry hostEntry;
            try {
                ips = Dns.GetHostAddresses(host);
                hostEntry = Dns.GetHostEntry(host);
            } catch (Exception e) {
                throw MakeException(context, e);
            }

            PythonList ipStrings = new PythonList();
            foreach (IPAddress ip in ips) {
                ipStrings.append(ip.ToString());
            }

            return PythonTuple.MakeTuple(hostEntry.HostName, PythonOps.MakeList(hostEntry.Aliases), ipStrings);
        }

        [Documentation("getnameinfo(socketaddr, flags) -> (host, port)\n"
            + "Given a socket address, the return a tuple of the corresponding hostname and\n"
            + "port. Available flags:\n"
            + " - NI_NOFQDN: Return only the hostname part of the domain name for hosts on the\n"
            + "   same domain as the executing machine.\n"
            + " - NI_NUMERICHOST: return the numeric form of the host (e.g. '127.0.0.1' or\n"
            + "   '::1' rather than 'localhost').\n"
            + " - NI_NAMEREQD: Raise an error if the hostname cannot be looked up.\n"
            + " - NI_NUMERICSERV: Return string containing the numeric form of the port (e.g.\n"
            + "   '80' rather than 'http'). This flag is required (see below).\n"
            + " - NI_DGRAM: Silently ignored (see below).\n"
            + "\n"
            )]
        public static object getnameinfo(CodeContext/*!*/ context, [NotNone] PythonTuple socketAddr, int flags) {
            var socketAddrLen = socketAddr.__len__();
            if (socketAddrLen < 2 || socketAddrLen > 4) {
                throw PythonOps.TypeError("socket address must be a 2-tuple (IPv4 or IPv6) or 4-tuple (IPv6)");
            }

            string host = Converter.ConvertToString(socketAddr[0]);
            if (host == null) throw PythonOps.TypeError("argument 1 must be string");
            int port = 0;
            try {
                port = (int)socketAddr[1]!;
            } catch (InvalidCastException) {
                throw PythonOps.TypeError("an integer is required");
            }

            if (socketAddrLen > 2) {
                if (!Converter.TryConvertToBigInteger(socketAddr[2], out var flowinfo)) {
                    throw PythonOps.TypeError("an integer is required");
                }
                if (flowinfo < 0 || flowinfo > 0xfffff) {
                    throw PythonOps.OverflowError($"{nameof(getnameinfo)}(): flowinfo must be 0-1048575.");
                }
            }

            string resultHost;
            string resultPort;

            // Host
            IList<IPAddress> addrs;
            try {
                addrs = HostToAddresses(context, host, AddressFamily.InterNetwork);
            } catch (IndexOutOfRangeException) {
                throw MakeGaiException(context, EAI_NODATA);
            }

            if (addrs.Count > 1) {
                // ignore non-IPV4 addresses
                List<IPAddress> newAddrs = new List<IPAddress>(addrs.Count);
                foreach (IPAddress addr in addrs) {
                    if (addr.AddressFamily == AddressFamily.InterNetwork) {
                        newAddrs.Add(addr);
                    }
                }
                if (newAddrs.Count > 1) {
                    throw PythonExceptions.CreateThrowable(error, "sockaddr resolved to multiple addresses");
                }
                addrs = newAddrs;
            }

            if (addrs.Count < 1) {
                throw MakeGaiException(context, EAI_NODATA);
            }

            IPHostEntry hostEntry;
            try {
                hostEntry = Dns.GetHostEntry(addrs[0]);
            } catch (SocketException ex) {
                throw MakeGaiException(context, ex);
            }
            if ((flags & (int)NI_NUMERICHOST) != 0) {
                resultHost = addrs[0].ToString();
            } else if ((flags & (int)NI_NOFQDN) != 0) {
                resultHost = RemoveLocalDomain(hostEntry.HostName);
            } else {
                resultHost = hostEntry.HostName;
            }

            // Port
            if ((flags & (int)NI_NUMERICSERV) == 0) {
                //call the servbyport to translate port if not just use the port.ToString as the result
                try {
                    resultPort = getservbyport(context, port);
                } catch {
                    resultPort = port.ToString();
                }
                flags = flags | (int)NI_NUMERICSERV;
            } else
                resultPort = port.ToString();

            return PythonTuple.MakeTuple(resultHost, resultPort);
        }

        [Documentation("getprotobyname(protoname) -> integer proto\n\n"
            + "Given a string protocol name (e.g. \"udp\"), return the associated integer\n"
            + "protocol number, suitable for passing to socket(). The name is case\n"
            + "insensitive.\n"
            + "\n"
            + "Raises socket.error if no protocol number can be found."
            )]
        public static object getprotobyname(CodeContext/*!*/ context, [NotNone] string protocolName) {
            switch (protocolName.ToLowerInvariant()) {
                case "ah": return IPPROTO_AH;
                case "esp": return IPPROTO_ESP;
                case "dstopts": return IPPROTO_DSTOPTS;
                case "fragment": return IPPROTO_FRAGMENT;
                case "ggp": return IPPROTO_GGP;
                case "icmp": return IPPROTO_ICMP;
                case "icmpv6": return IPPROTO_ICMPV6;
                case "ip": return IPPROTO_IP;
                case "ipv4": return IPPROTO_IPV4;
                case "ipv6": return IPPROTO_IPV6;
                case "nd": return IPPROTO_ND;
                case "none": return IPPROTO_NONE;
                case "pup": return IPPROTO_PUP;
                case "raw": return IPPROTO_RAW;
                case "routing": return IPPROTO_ROUTING;
                case "tcp": return IPPROTO_TCP;
                case "udp": return IPPROTO_UDP;
                default:
                    throw PythonExceptions.CreateThrowable(error, "protocol not found");
            }
        }

        [Documentation("getservbyname(service_name[, protocol_name]) -> port\n\n"
            + "Return a port number from a service name and protocol name.\n"
            + "The optional protocol name, if given, should be 'tcp' or 'udp',\n"
            + "otherwise any protocol will match."
            )]
        public static int getservbyname(CodeContext/*!*/ context, [NotNone] string serviceName)
            => getservbyname(context, serviceName, null!);

        [Documentation("")]
        public static int getservbyname(CodeContext/*!*/ context, [NotNone] string serviceName, [NotNone] string protocolName) {
            if (protocolName != null) {
                protocolName = protocolName.ToLowerInvariant();
                if (protocolName != "udp" && protocolName != "tcp")
                    throw PythonExceptions.CreateThrowable(error, "service/proto not found");
            }

            // try the pinvoke call if it fails fall back to hard coded swtich statement
            try {
                return SocketUtil.GetServiceByName(serviceName, protocolName);
            } catch { }


            switch (serviceName.ToLowerInvariant()) {
                case "echo": return 7;
                case "daytime": return 13;
                case "ftp-data": return 20;
                case "ftp": if (protocolName == null || protocolName == "tcp") return 21; else goto default;
                case "ssh": return 22;
                case "telnet": return 23;
                case "smtp": if (protocolName == null || protocolName == "tcp") return 25; else goto default;
                case "time": return 37;
                case "rlp": return 39;
                case "nameserver": return 42;
                case "nicname": if (protocolName == null || protocolName == "tcp") return 43; else goto default;
                case "domain": return 53;
                case "bootps": if (protocolName == null || protocolName == "udp") return 67; else goto default;
                case "bootpc": if (protocolName == null || protocolName == "udp") return 68; else goto default;
                case "tftp": if (protocolName == null || protocolName == "udp") return 69; else goto default;
                case "http": if (protocolName == null || protocolName == "tcp") return 80; else goto default;
                case "kerberos": return 88;
                case "rtelnet": if (protocolName == null || protocolName == "tcp") return 107; else goto default;
                case "pop2": if (protocolName == null || protocolName == "tcp") return 109; else goto default;
                case "pop3": if (protocolName == null || protocolName == "tcp") return 110; else goto default;
                case "nntp": if (protocolName == null || protocolName == "tcp") return 119; else goto default;
                case "ntp": if (protocolName == null || protocolName == "udp") return 123; else goto default;
                case "imap": if (protocolName == null || protocolName == "tcp") return 143; else goto default;
                case "snmp": if (protocolName == null || protocolName == "udp") return 161; else goto default;
                case "snmptrap": if (protocolName == null || protocolName == "udp") return 162; else goto default;
                case "ldap": if (protocolName == null || protocolName == "tcp") return 389; else goto default;
                case "https": if (protocolName == null || protocolName == "tcp") return 430; else goto default;
                case "dhcpv6-client": return 546;
                case "dhcpv6-server": return 547;
                case "rtsp": return 554;
                default:
                    throw PythonExceptions.CreateThrowable(error, "service/proto not found");
            }
        }

        [Documentation("getservbyport(port[, protocol_name]) -> service_name\n\n"
            + "Return a service name from a port number and protocol name.\n"
            + "The optional protocol name, if given, should be 'tcp' or 'udp',\n"
            + "otherwise any protocol will match."
            )]
        public static string getservbyport(CodeContext/*!*/ context, int port)
            => getservbyport(context, port, null!);

        [Documentation("")]
        public static string getservbyport(CodeContext/*!*/ context, int port, [NotNone] string protocolName) {
            if (port < 0 || port > 65535)
                throw PythonOps.OverflowError("getservbyport: port must be 0-65535.");

            if (protocolName != null) {
                protocolName = protocolName.ToLowerInvariant();
                if (protocolName != "udp" && protocolName != "tcp")
                    throw PythonExceptions.CreateThrowable(error, "port/proto not found");
            }

            // try the pinvoke call if it fails fall back to hard coded swtich statement
            try {
                return SocketUtil.GetServiceByPort((ushort)port, protocolName);
            } catch { }

            switch (port) {
                case 7: return "echo";
                case 13: return "daytime";
                case 20: return "ftp-data";
                case 21: if (protocolName == null || protocolName == "tcp") return "ftp"; else goto default;
                case 22: return "ssh";
                case 23: return "telnet";
                case 25: if (protocolName == null || protocolName == "tcp") return "smtp"; else goto default;
                case 37: return "time";
                case 39: return "rlp";
                case 42: return "nameserver";
                case 43: if (protocolName == null || protocolName == "tcp") return "nicname"; else goto default;
                case 53: return "domain";
                case 67: if (protocolName == null || protocolName == "udp") return "bootps"; else goto default;
                case 68: if (protocolName == null || protocolName == "udp") return "bootpc"; else goto default;
                case 69: if (protocolName == null || protocolName == "udp") return "tftp"; else goto default;
                case 80: if (protocolName == null || protocolName == "tcp") return "http"; else goto default;
                case 88: return "kerberos";
                case 107: if (protocolName == null || protocolName == "tcp") return "rtelnet"; else goto default;
                case 109: if (protocolName == null || protocolName == "tcp") return "pop2"; else goto default;
                case 110: if (protocolName == null || protocolName == "tcp") return "pop3"; else goto default;
                case 119: if (protocolName == null || protocolName == "tcp") return "nntp"; else goto default;
                case 123: if (protocolName == null || protocolName == "udp") return "ntp"; else goto default;
                case 143: if (protocolName == null || protocolName == "tcp") return "imap"; else goto default;
                case 161: if (protocolName == null || protocolName == "udp") return "snmp"; else goto default;
                case 162: if (protocolName == null || protocolName == "udp") return "snmptrap"; else goto default;
                case 389: if (protocolName == null || protocolName == "tcp") return "ldap"; else goto default;
                case 430: if (protocolName == null || protocolName == "tcp") return "https"; else goto default;
                case 546: return "dhcpv6-client";
                case 547: return "dhcpv6-server";
                case 554: return "rtsp";
                default:
                    throw PythonExceptions.CreateThrowable(error, "port/proto not found");
            }
        }

        [Documentation("ntohl(x) -> integer\n\nConvert a 32-bit integer from network byte order to host byte order.")]
        public static object ntohl([NotNone] object x) {
            int res = IPAddress.NetworkToHostOrder(SignInsensitiveToInt32(x));

            if (res < 0) {
                return (BigInteger)(uint)res;
            } else {
                return res;
            }
        }

        [Documentation("ntohs(x) -> integer\n\nConvert a 16-bit integer from network byte order to host byte order.")]
        public static int ntohs([NotNone] object x) {
            return (int)(ushort)IPAddress.NetworkToHostOrder(SignInsensitiveToInt16(x));
        }

        [Documentation("htonl(x) -> integer\n\nConvert a 32bit integer from host byte order to network byte order.")]
        public static object htonl([NotNone] object x) {
            int res = IPAddress.HostToNetworkOrder(SignInsensitiveToInt32(x));

            if (res < 0) {
                return (BigInteger)(uint)res;
            } else {
                return res;
            }
        }

        [Documentation("htons(x) -> integer\n\nConvert a 16-bit integer from host byte order to network byte order.")]
        public static int htons([NotNone] object x) {
            return (int)(ushort)IPAddress.HostToNetworkOrder(SignInsensitiveToInt16(x));
        }

        /// <summary>
        /// Convert an object to a 32-bit integer. This adds two features to Converter.ToInt32:
        ///   1. Sign is ignored. For example, 0xffff0000 converts to 4294901760, where Convert.ToInt32
        ///      would throw because 0xffff0000 is less than zero.
        ///   2. Overflow exceptions are thrown. Converter.ToInt32 throws TypeError if x is
        ///      an integer, but is bigger than 32 bits. Instead, we throw OverflowException.
        /// </summary>
        private static int SignInsensitiveToInt32(object x) {
            BigInteger bigValue = Converter.ConvertToBigInteger(x);

            if (bigValue < 0) {
                throw PythonOps.OverflowError("can't convert negative number to unsigned long");
            } else if (bigValue <= int.MaxValue) {
                return (int)bigValue;
            } else {
                return (int)(uint)bigValue;
            }
        }

        /// <summary>
        /// Convert an object to a 16-bit integer. This adds two features to Converter.ToInt16:
        ///   1. Sign is ignored. For example, 0xff00 converts to 65280, where Convert.ToInt16
        ///      would throw because signed 0xff00 is -256.
        ///   2. Overflow exceptions are thrown. Converter.ToInt16 throws TypeError if x is
        ///      an integer, but is bigger than 16 bits. Instead, we throw OverflowException.
        /// </summary>
        private static short SignInsensitiveToInt16(object x) {
            BigInteger bigValue = Converter.ConvertToBigInteger(x);
            if (bigValue < 0) {
                throw PythonOps.OverflowError("can't convert negative number to unsigned long");
            } else if (bigValue <= short.MaxValue) {
                return (short)bigValue;
            } else {
                return (short)(ushort)bigValue;
            }
        }

        [Documentation("inet_pton(addr_family, ip_string) -> packed_ip\n\n"
            + "Convert an IP address (in string format, e.g. '127.0.0.1' or '::1') to a 32-bit\n"
            + "packed binary format, as 4-byte (IPv4) or 16-byte (IPv6) string. The return\n"
            + "format matches the format of the standard C library's in_addr or in6_addr\n"
            + "struct.\n"
            + "\n"
            + "If the address format is invalid, socket.error will be raised. Validity is\n"
            + "determined by the .NET System.Net.IPAddress.Parse() method.\n"
            + "\n"
            + "inet_pton() supports IPv4 and IPv6."
            )]
        public static Bytes inet_pton(CodeContext/*!*/ context, int addressFamily, [NotNone] string ipString) {
            if (addressFamily != (int)AddressFamily.InterNetwork && addressFamily != (int)AddressFamily.InterNetworkV6) {
                throw MakeException(context, new SocketException((int)SocketError.AddressFamilyNotSupported));
            }

            IPAddress ip;
            try {
                ip = IPAddress.Parse(ipString);
                if (addressFamily != (int)ip.AddressFamily) {
                    throw MakeException(context, new SocketException((int)SocketError.AddressFamilyNotSupported));
                }
            } catch (FormatException) {
                throw PythonExceptions.CreateThrowable(error, "illegal IP address passed to inet_pton");
            }
            return Bytes.Make(ip.GetAddressBytes());
        }

        [Documentation("inet_ntop(address_family, packed_ip) -> ip_string\n\n"
            + "Convert a packed IP address (a 4-byte [IPv4] or 16-byte [IPv6] string) to a\n"
            + "string IP address (e.g. '127.0.0.1' or '::1').\n"
            + "\n"
            + "The input format matches the format of the standard C library's in_addr or\n"
            + "in6_addr struct. If the input string is not exactly 4 bytes or 16 bytes,\n"
            + "socket.error will be raised.\n"
            + "\n"
            + "inet_ntop() supports IPv4 and IPv6."
            )]
        public static string inet_ntop(CodeContext/*!*/ context, int addressFamily, [NotNone] IBufferProtocol packedIP) {
            using var buffer = packedIP.GetBuffer();
            var span = buffer.AsReadOnlySpan();
            if (!(
                (span.Length == IPv4AddrBytes && addressFamily == (int)AddressFamily.InterNetwork)
                || (span.Length == IPv6AddrBytes && addressFamily == (int)AddressFamily.InterNetworkV6)
            )) {
                throw PythonOps.ValueError("invalid length of packed IP address string");
            }
            if (addressFamily == (int)AddressFamily.InterNetworkV6) {
                return IPv6BytesToColonHex(span);
            }
#if NETCOREAPP
            return new IPAddress(span).ToString();
#else
            return new IPAddress(buffer.AsUnsafeArray() ?? buffer.ToArray()).ToString();
#endif
        }

        [Documentation("inet_aton(ip_string) -> packed_ip\n"
            + "Convert an IP address (in string dotted quad format, e.g. '127.0.0.1') to a\n"
            + "32-bit packed binary format, as four-character string. The return format\n"
            + "matches the format of the standard C library's in_addr struct.\n"
            + "\n"
            + "If the address format is invalid, socket.error will be raised. Validity is\n"
            + "determined by the .NET System.Net.IPAddress.Parse() method.\n"
            + "\n"
            + "inet_aton() supports only IPv4."
            )]
        public static Bytes inet_aton(CodeContext/*!*/ context, [NotNone] string ipString) {
            return inet_pton(context, (int)AddressFamily.InterNetwork, ipString);
        }

        [Documentation("inet_ntoa(packed_ip) -> ip_string\n\n"
            + "Convert a packed IP address (a 4-byte string) to a string IP address (in dotted\n"
            + "quad format, e.g. '127.0.0.1'). The input format matches the format of the\n"
            + "standard C library's in_addr struct.\n"
            + "\n"
            + "If the input string is not exactly 4 bytes, socket.error will be raised.\n"
            + "\n"
            + "inet_ntoa() supports only IPv4."
            )]
        public static string inet_ntoa(CodeContext/*!*/ context, [NotNone] IBufferProtocol packedIP) {
            return inet_ntop(context, (int)AddressFamily.InterNetwork, packedIP);
        }

        [Documentation("getdefaulttimeout() -> timeout\n\n"
            + "Return the default timeout for new socket objects in seconds as a float. A\n"
            + "value of None means that sockets have no timeout and begin in blocking mode.\n"
            + "The default value when the module is imported is None."
            )]
        public static object? getdefaulttimeout(CodeContext/*!*/ context) {
            int? defaultTimeout = GetDefaultTimeout(context);
            if (defaultTimeout == null) {
                return null;
            } else {
                return (double)(defaultTimeout.Value) / MillisecondsPerSecond;
            }
        }

        [Documentation("setdefaulttimeout(timeout) -> None\n\n"
            + "Set the default timeout for new socket objects. timeout must be either None,\n"
            + "meaning that sockets have no timeout and start in blocking mode, or a\n"
            + "non-negative float that specifies the default timeout in seconds."
            )]
        public static void setdefaulttimeout(CodeContext/*!*/ context, object? timeout) {
            if (timeout == null) {
                SetDefaultTimeout(context, null);
            } else {
                double seconds;
                seconds = Converter.ConvertToDouble(timeout);
                if (seconds < 0) {
                    throw PythonOps.ValueError("a non-negative float is required");
                }
                SetDefaultTimeout(context, (int)(seconds * MillisecondsPerSecond));
            }
        }

        #endregion

        #region Exported constants

        public const int AF_APPLETALK = (int)AddressFamily.AppleTalk;
        public const int AF_DECnet = (int)AddressFamily.DecNet;
        public const int AF_INET = (int)AddressFamily.InterNetwork;
        public const int AF_INET6 = (int)AddressFamily.InterNetworkV6;
        public const int AF_IPX = (int)AddressFamily.Ipx;
        public const int AF_IRDA = (int)AddressFamily.Irda;
        public const int AF_SNA = (int)AddressFamily.Sna;
        // TODO: adding this causes test failures since bind does not support it
        //[PythonHidden(PlatformsAttribute.PlatformFamily.Windows)]
        //public const int AF_UNIX = (int)AddressFamily.Unix;
        public const int AF_UNSPEC = (int)AddressFamily.Unspecified;
        public const int AI_ADDRCONFIG = (int)0x400;
        public const int AI_ALL = (int)0x100;
        public const int AI_CANONNAME = (int)0x2;
        public const int AI_NUMERICHOST = (int)0x4;
        public const int AI_NUMERICSERV = (int)0x8;
        public const int AI_PASSIVE = (int)0x1;
        public const int AI_V4MAPPED = (int)0x800;
<<<<<<< HEAD
        public const int EAI_AGAIN = (int)SocketError.TryAgain;
        public const int EAI_BADFLAGS = (int)SocketError.InvalidArgument;
        public const int EAI_FAIL = (int)SocketError.NoRecovery;
        public const int EAI_FAMILY = (int)SocketError.AddressFamilyNotSupported;
        public const int EAI_MEMORY = (int)SocketError.NoBufferSpaceAvailable;
        public const int EAI_NODATA = (int)SocketError.HostNotFound; // not SocketError.NoData, like you would think
        public const int EAI_NONAME = (int)SocketError.HostNotFound;
        public const int EAI_SERVICE = (int)SocketError.TypeNotFound;
        public const int EAI_SOCKTYPE = (int)SocketError.SocketNotSupported;
        public const int EAI_SYSTEM = (int)SocketError.SocketError; // TODO: not on windows?
=======

        // EAI_* values are error codes of gaierror.
        // Linux: man 3 getaddrinfo
        // Darwin: man 3 gai_strerror
        // The specified network host does not have any network addresses in the requested address family.
        [PythonHidden(PlatformsAttribute.PlatformFamily.Windows)]
        public static int EAI_ADDRFAMILY  => RuntimeInformation.IsOSPlatform(OSPlatform.OSX) ? 1 : -9;
        // The name server returned a temporary failure indication. Try again later.
        public static int EAI_AGAIN       => RuntimeInformation.IsOSPlatform(OSPlatform.OSX) ? 2 : RuntimeInformation.IsOSPlatform(OSPlatform.Linux) ? -3 : (int)SocketError.TryAgain;
        // hints.ai_flags contains invalid flags.
        public static int EAI_BADFLAGS    => RuntimeInformation.IsOSPlatform(OSPlatform.OSX) ? 3 : RuntimeInformation.IsOSPlatform(OSPlatform.Linux) ? -1 : (int)SocketError.InvalidArgument;
        // The name server returned a permanent failure indication.
        public static int EAI_FAIL        => RuntimeInformation.IsOSPlatform(OSPlatform.OSX) ? 4 : RuntimeInformation.IsOSPlatform(OSPlatform.Linux) ? -4 : (int)SocketError.NoRecovery;
        // The requested address family is not supported.
        public static int EAI_FAMILY      => RuntimeInformation.IsOSPlatform(OSPlatform.OSX) ? 5 : RuntimeInformation.IsOSPlatform(OSPlatform.Linux) ? -6 : (int)SocketError.AddressFamilyNotSupported;
        // Out of memory.
        public static int EAI_MEMORY      => RuntimeInformation.IsOSPlatform(OSPlatform.OSX) ? 6 : RuntimeInformation.IsOSPlatform(OSPlatform.Linux) ? -10 : (int)SocketError.NoBufferSpaceAvailable;
        // The specified network host exists, but does not have any network addresses defined.
        public static int EAI_NODATA      => RuntimeInformation.IsOSPlatform(OSPlatform.OSX) ? 7 : RuntimeInformation.IsOSPlatform(OSPlatform.Linux) ? -5 : (int)SocketError.HostNotFound; // not SocketError.NoData, like you would think
        // The node or service is not known.
        public static int EAI_NONAME      => RuntimeInformation.IsOSPlatform(OSPlatform.OSX) ? 8 : RuntimeInformation.IsOSPlatform(OSPlatform.Linux) ? -2 : (int)SocketError.HostNotFound;
        // The requested service is not available for the requested socket type.
        public static int EAI_SERVICE     => RuntimeInformation.IsOSPlatform(OSPlatform.OSX) ? 9 : RuntimeInformation.IsOSPlatform(OSPlatform.Linux) ? -8 : (int)SocketError.TypeNotFound;
        // The requested socket type is not supported.
        public static int EAI_SOCKTYPE    => RuntimeInformation.IsOSPlatform(OSPlatform.OSX) ? 10 : RuntimeInformation.IsOSPlatform(OSPlatform.Linux) ? -7 : (int)SocketError.SocketNotSupported;
        // Other system error, check errno for details.
        [PythonHidden(PlatformsAttribute.PlatformFamily.Windows)]
        public static int EAI_SYSTEM      => RuntimeInformation.IsOSPlatform(OSPlatform.OSX) ? 11 : -11;
        // Invalid value for hints.
        [PythonHidden(PlatformsAttribute.PlatformFamily.Windows, PlatformID.Unix)]
        public static int EAI_BADHINTS    => 12;
        // Resolved protocol is unknown.
        [PythonHidden(PlatformsAttribute.PlatformFamily.Windows, PlatformID.Unix)]
        public static int EAI_PROTOCOL    => 13;
        // Argument buffer overflow.
        [PythonHidden(PlatformsAttribute.PlatformFamily.Windows)]
        public static int EAI_OVERFLOW    => RuntimeInformation.IsOSPlatform(OSPlatform.OSX) ? 14 : -12;
        // Maximum value of EAI_* erors plus one.
        [PythonHidden(PlatformsAttribute.PlatformFamily.Windows, PlatformID.Unix)]
        public static int EAI_MAX         => 15;

>>>>>>> 2f10037a
        public const int INADDR_ALLHOSTS_GROUP = unchecked((int)0xe0000001);
        public const int INADDR_ANY = (int)0x00000000;
        public const int INADDR_BROADCAST = unchecked((int)0xFFFFFFFF);
        public const int INADDR_LOOPBACK = unchecked((int)0x7F000001);
        public const int INADDR_MAX_LOCAL_GROUP = unchecked((int)0xe00000FF);
        public const int INADDR_NONE = unchecked((int)0xFFFFFFFF);
        public const int INADDR_UNSPEC_GROUP = unchecked((int)0xE0000000);
        public const int IPPORT_RESERVED = 1024;
        public const int IPPORT_USERRESERVED = 5000;
        public const int IPPROTO_AH = (int)ProtocolType.IPSecAuthenticationHeader;
        public const int IPPROTO_DSTOPTS = (int)ProtocolType.IPv6DestinationOptions;
        public const int IPPROTO_ESP = (int)ProtocolType.IPSecEncapsulatingSecurityPayload;
        public const int IPPROTO_FRAGMENT = (int)ProtocolType.IPv6FragmentHeader;
        public const int IPPROTO_GGP = (int)ProtocolType.Ggp;
        public const int IPPROTO_HOPOPTS = (int)ProtocolType.IPv6HopByHopOptions;
        public const int IPPROTO_ICMP = (int)ProtocolType.Icmp;
        public const int IPPROTO_ICMPV6 = (int)ProtocolType.IcmpV6;
        public const int IPPROTO_IDP = (int)ProtocolType.Idp;
        public const int IPPROTO_IGMP = (int)ProtocolType.Igmp;
        public const int IPPROTO_IP = (int)ProtocolType.IP;
        public const int IPPROTO_IPV4 = (int)ProtocolType.IPv4;
        public const int IPPROTO_IPV6 = (int)ProtocolType.IPv6;
        public const int IPPROTO_MAX = 256;
        public const int IPPROTO_ND = (int)ProtocolType.ND;
        public const int IPPROTO_NONE = (int)ProtocolType.IPv6NoNextHeader;
        public const int IPPROTO_PUP = (int)ProtocolType.Pup;
        public const int IPPROTO_RAW = (int)ProtocolType.Raw;
        public const int IPPROTO_ROUTING = (int)ProtocolType.IPv6RoutingHeader;
        public const int IPPROTO_TCP = (int)ProtocolType.Tcp;
        public const int IPPROTO_UDP = (int)ProtocolType.Udp;
        public const int IPV6_CHECKSUM = 26;
        public const int IPV6_HOPLIMIT = (int)SocketOptionName.HopLimit;
        public const int IPV6_HOPOPTS = 1;
        public const int IPV6_JOIN_GROUP = (int)SocketOptionName.AddMembership;
        public const int IPV6_LEAVE_GROUP = (int)SocketOptionName.DropMembership;
        public const int IPV6_MULTICAST_HOPS = (int)SocketOptionName.MulticastTimeToLive;
        public const int IPV6_MULTICAST_IF = (int)SocketOptionName.MulticastInterface;
        public const int IPV6_MULTICAST_LOOP = (int)SocketOptionName.MulticastLoopback;
        public const int IPV6_PKTINFO = (int)SocketOptionName.PacketInformation;
        public const int IPV6_RECVRTHDR = 38;
        public const int IPV6_TCLASS = 39;
        public const int IPV6_UNICAST_HOPS = (int)SocketOptionName.IpTimeToLive;
        public const int IPV6_V6ONLY = (int)SocketOptionName.IPv6Only;
        public const int IP_ADD_MEMBERSHIP = (int)SocketOptionName.AddMembership;
        public const int IP_DROP_MEMBERSHIP = (int)SocketOptionName.DropMembership;
        public const int IP_HDRINCL = (int)SocketOptionName.HeaderIncluded;
        public const int IP_MULTICAST_IF = (int)SocketOptionName.MulticastInterface;
        public const int IP_MULTICAST_LOOP = (int)SocketOptionName.MulticastLoopback;
        public const int IP_MULTICAST_TTL = (int)SocketOptionName.MulticastTimeToLive;
        public const int IP_OPTIONS = (int)SocketOptionName.IPOptions;
        public const int IP_TOS = (int)SocketOptionName.TypeOfService;
        public const int IP_TTL = (int)SocketOptionName.IpTimeToLive;
        public const int MSG_DONTROUTE = (int)SocketFlags.DontRoute;
        public const int MSG_MCAST = (int)SocketFlags.Multicast;
        public const int MSG_OOB = (int)SocketFlags.OutOfBand;
        public const int MSG_PEEK = (int)SocketFlags.Peek;
        public const int NI_DGRAM = 0x0010;
        public const int NI_MAXHOST = 1025;
        public const int NI_MAXSERV = 32;
        public const int NI_NAMEREQD = 0x0004;
        public const int NI_NOFQDN = 0x0001;
        public const int NI_NUMERICHOST = 0x0002;
        public const int NI_NUMERICSERV = 0x0008;
        public const int SHUT_RD = (int)SocketShutdown.Receive;
        public const int SHUT_RDWR = (int)SocketShutdown.Both;
        public const int SHUT_WR = (int)SocketShutdown.Send;
        public const int SOCK_DGRAM = (int)System.Net.Sockets.SocketType.Dgram;
        public const int SOCK_RAW = (int)System.Net.Sockets.SocketType.Raw;
        public const int SOCK_RDM = (int)System.Net.Sockets.SocketType.Rdm;
        public const int SOCK_SEQPACKET = (int)System.Net.Sockets.SocketType.Seqpacket;
        public const int SOCK_STREAM = (int)System.Net.Sockets.SocketType.Stream;
        public const int SOL_IP = (int)SocketOptionLevel.IP;
        public const int SOL_IPV6 = (int)SocketOptionLevel.IPv6; // not in CPython
        public const int SOL_SOCKET = (int)SocketOptionLevel.Socket;
        public const int SOL_TCP = (int)SocketOptionLevel.Tcp;
        public const int SOL_UDP = (int)SocketOptionLevel.Udp;
        public const int SOMAXCONN = (int)SocketOptionName.MaxConnections;
        public const int SO_ACCEPTCONN = (int)SocketOptionName.AcceptConnection;
        public const int SO_BROADCAST = (int)SocketOptionName.Broadcast;
        public const int SO_DEBUG = (int)SocketOptionName.Debug;
        public const int SO_DONTROUTE = (int)SocketOptionName.DontRoute;
        public const int SO_ERROR = (int)SocketOptionName.Error;
        public const int SO_EXCLUSIVEADDRUSE = (int)SocketOptionName.ExclusiveAddressUse;
        public const int SO_KEEPALIVE = (int)SocketOptionName.KeepAlive;
        public const int SO_LINGER = (int)SocketOptionName.Linger;
        public const int SO_OOBINLINE = (int)SocketOptionName.OutOfBandInline;
        public const int SO_RCVBUF = (int)SocketOptionName.ReceiveBuffer;
        public const int SO_RCVLOWAT = (int)SocketOptionName.ReceiveLowWater;
        public const int SO_RCVTIMEO = (int)SocketOptionName.ReceiveTimeout;
        public const int SO_REUSEADDR = (int)SocketOptionName.ReuseAddress;
        public const int SO_SNDBUF = (int)SocketOptionName.SendBuffer;
        public const int SO_SNDLOWAT = (int)SocketOptionName.SendLowWater;
        public const int SO_SNDTIMEO = (int)SocketOptionName.SendTimeout;
        public const int SO_TYPE = (int)SocketOptionName.Type;
        public const int SO_USELOOPBACK = (int)SocketOptionName.UseLoopback;
        public const int TCP_NODELAY = (int)SocketOptionName.NoDelay;

        // Windows only
        [SupportedOSPlatform("windows"), PythonHidden(PlatformsAttribute.PlatformFamily.Unix)]
        public static readonly BigInteger SIO_RCVALL = (long)IOControlCode.ReceiveAll;

        [SupportedOSPlatform("windows"), PythonHidden(PlatformsAttribute.PlatformFamily.Unix)]
        public static readonly BigInteger SIO_KEEPALIVE_VALS = (long)IOControlCode.KeepAliveValues;

        public const int RCVALL_ON = 1;
        public const int RCVALL_OFF = 0;
        public const int RCVALL_SOCKETLEVELONLY = 2;
        public const int RCVALL_MAX = 3;

        public const int has_ipv6 = (int)1;

        #endregion

        #region Private implementation

        private static int HERROR_HOST_NOT_FOUND = RuntimeInformation.IsOSPlatform(OSPlatform.Windows) ? (int)SocketError.HostNotFound : 1;
        private static int HERROR_TRY_AGAIN      = RuntimeInformation.IsOSPlatform(OSPlatform.Windows) ? (int)SocketError.TryAgain     : 2;
        private static int HERROR_NO_RECOVERY    = RuntimeInformation.IsOSPlatform(OSPlatform.Windows) ? (int)SocketError.NoRecovery   : 3;
        private static int HERROR_NO_DATA        = RuntimeInformation.IsOSPlatform(OSPlatform.Windows) ? (int)SocketError.NoData       : 4;

        /// <summary>
        /// Return a socket exception (socket.error, socket.timeout, socket.herror) based on the information in the existing exception.
        /// </summary>
        internal static Exception MakeException(CodeContext/*!*/ context, Exception exception) {
<<<<<<< HEAD
            // !!! this shouldn't just blindly set the type to error (see summary)
=======
>>>>>>> 2f10037a
            if (exception is SocketException se) {
                switch (se.SocketErrorCode) {
                    case SocketError.TimedOut:
<<<<<<< HEAD
                        return PythonExceptions.CreateThrowable(timeout(context), (int)se.SocketErrorCode, se.Message);
                    case SocketError.WouldBlock:
                        return PythonExceptions.CreateThrowable(error, se.ErrorCode, se.Message);
=======
                        return PythonExceptions.CreateThrowable(timeout(context), se.Message); // no error code used

                    // The following SockerErrors have no mapping to errno, but can be represented by herror
                    case SocketError.HostNotFound:
                        return PythonExceptions.CreateThrowable(herror(context), HERROR_HOST_NOT_FOUND, "Unknown host");
                    case SocketError.NoRecovery:
                        return PythonExceptions.CreateThrowable(herror(context), HERROR_NO_RECOVERY, "A nonrecoverable error occurred");

                    // The mapping to errno exists but is not perfect; therefore herror is used
                    case SocketError.NoData:
                        return PythonExceptions.CreateThrowable(herror(context), HERROR_NO_DATA, "No host data available"); // ENODATA
                    case SocketError.TryAgain:
                        return PythonExceptions.CreateThrowable(herror(context), HERROR_TRY_AGAIN, "Try again"); // EAGAIN

                    // The following SocketErrors have no defined mapping to errno, so a generic errno is used instead
                    case SocketError.ProcessLimit:
                        return PythonExceptions.CreateThrowable(error,
                            !RuntimeInformation.IsOSPlatform(OSPlatform.Linux) ? PythonErrorNumber.EPROCLIM : PythonErrorNumber.ENOTSUP,
                            "Too many processes");
                    case SocketError.NotInitialized:
                    case SocketError.SystemNotReady:
                    case SocketError.VersionNotSupported:
                    case SocketError.TypeNotFound:
                        return PythonExceptions.CreateThrowable(error, PythonErrorNumber.ENOTSUP, $"Socket error: {se.SocketErrorCode}");
                    case SocketError.SocketError:
                        return PythonExceptions.CreateThrowable(error, PythonErrorNumber.EIO, $"Unknown socket error");

                    // For the rest, NativeErrorCode provides the errno (except on Mono)
>>>>>>> 2f10037a
                    default:
                        if (ClrModule.IsMono) {
                            // On Mono, NativeErrorCode is simply (int)SocketErrorCode, so of no use.
                            return PythonExceptions.CreateThrowable(error, MapMonoSocketErrorToErrno(se.SocketErrorCode), se.Message);
                        }
                        return PythonExceptions.CreateThrowable(error, se.NativeErrorCode, se.Message);
                }
            } else if (exception is ObjectDisposedException) {
<<<<<<< HEAD
                const int EBADF = 0x9;
                return PythonExceptions.CreateThrowable(error, EBADF, "the socket is closed");
=======
                return PythonExceptions.CreateThrowable(error, PythonErrorNumber.EBADF, "Socket is closed");
>>>>>>> 2f10037a
            } else if (exception is InvalidOperationException) {
                return MakeException(context, new SocketException((int)SocketError.InvalidArgument));
            } else {
                return exception;
            }
        }

        private static Exception MakeGaiException(CodeContext context, Exception exception) {
            if (exception is SocketException se) {
                switch (se.SocketErrorCode) {
                    case SocketError.TryAgain:
                        return PythonExceptions.CreateThrowable(gaierror(context), EAI_AGAIN, se.Message);
                    case SocketError.InvalidArgument:
                        return PythonExceptions.CreateThrowable(gaierror(context), EAI_BADFLAGS, se.Message);
                    case SocketError.NoRecovery:
                        return PythonExceptions.CreateThrowable(gaierror(context), EAI_FAIL, se.Message);
                    case SocketError.AddressFamilyNotSupported:
                        return PythonExceptions.CreateThrowable(gaierror(context), EAI_FAMILY, se.Message);
                    case SocketError.NoBufferSpaceAvailable:
                        return PythonExceptions.CreateThrowable(gaierror(context), EAI_MEMORY, se.Message);
                    case SocketError.HostNotFound:
                        return PythonExceptions.CreateThrowable(gaierror(context), EAI_NONAME, se.Message);
                    case SocketError.TypeNotFound:
                        return PythonExceptions.CreateThrowable(gaierror(context), EAI_SERVICE, se.Message);
                    case SocketError.SocketNotSupported:
                        return PythonExceptions.CreateThrowable(gaierror(context), EAI_SOCKTYPE, se.Message);
                    case SocketError.SocketError:
                        return MakeGaiException(context, EAI_SYSTEM);
                    default:
                        break; // fall through to MakeException
                }
            }
            return MakeException(context, exception);
        }

        private static Exception MakeGaiException(CodeContext context, int eaiCode) {
            // gai messages here are a mix from Linux/Darwin; messages are different on Linux, Darwin and Windows (but with the same meaning)
            if (eaiCode == EAI_NONAME) {
                return PythonExceptions.CreateThrowable(gaierror(context), EAI_NONAME, "Name or service not known");
            } else if (eaiCode == EAI_NODATA) {
                return PythonExceptions.CreateThrowable(gaierror(context), EAI_NODATA, "No addresses of the specified family associated with host");
            } else if (eaiCode == EAI_SERVICE) {
                return PythonExceptions.CreateThrowable(gaierror(context), EAI_SERVICE, "Service not available for socket type");
            } else if (eaiCode == EAI_FAMILY) {
                return PythonExceptions.CreateThrowable(gaierror(context), EAI_FAMILY, "Address family not supported by protocol family");
            } else if (eaiCode == EAI_ADDRFAMILY) { // Posix only
                if (RuntimeInformation.IsOSPlatform(OSPlatform.Windows)) {
                    return MakeGaiException(context, EAI_NONAME);
                }
                return PythonExceptions.CreateThrowable(gaierror(context), EAI_ADDRFAMILY, "Address family for hostname not supported");
            } else if (eaiCode == EAI_BADHINTS) { // OSX only
                if (RuntimeInformation.IsOSPlatform(OSPlatform.OSX)) {
                    return PythonExceptions.CreateThrowable(gaierror(context), EAI_BADHINTS, "Bad hints");
                }
                return MakeGaiException(context, EAI_SERVICE);
            // TODO: Handle other defined codes (currently unused). Remap codes that are not available on a specific system.
            } else {
                // fallback to generic error
                if (RuntimeInformation.IsOSPlatform(OSPlatform.Windows)) {
                    return PythonExceptions.CreateThrowable(gaierror(context), EAI_FAIL, "Unknown socket error");
                }
                return PythonExceptions.CreateThrowable(gaierror(context), EAI_SYSTEM, "Socket error; check errno for mode information"); // Posix only
            }
        }

        private static int MapMonoSocketErrorToErrno(SocketError serror) {
            monoSocketErrorToNativeError ??= new Dictionary<SocketError, int>(45)
            {
                { SocketError.AccessDenied, PythonErrorNumber.EACCES}, // could also have been EPERM
                { SocketError.AddressAlreadyInUse, PythonErrorNumber.EADDRINUSE  },
                { SocketError.AddressNotAvailable, PythonErrorNumber.EADDRNOTAVAIL },
                { SocketError.AddressFamilyNotSupported, PythonErrorNumber.EAFNOSUPPORT  },
                { SocketError.AlreadyInProgress, PythonErrorNumber.EALREADY },
                { SocketError.ConnectionAborted, PythonErrorNumber.ECONNABORTED },
                { SocketError.ConnectionRefused, PythonErrorNumber.ECONNREFUSED },
                { SocketError.ConnectionReset, PythonErrorNumber.ECONNRESET },
                { SocketError.DestinationAddressRequired, PythonErrorNumber.EDESTADDRREQ },
                { SocketError.Disconnecting, PythonErrorNumber.ESHUTDOWN },
                { SocketError.Fault, PythonErrorNumber.EFAULT },
                { SocketError.HostDown, PythonErrorNumber.EHOSTDOWN },
                { SocketError.HostNotFound, PythonErrorNumber.ENOENT },
                { SocketError.HostUnreachable, PythonErrorNumber.EHOSTUNREACH },
                { SocketError.InProgress, PythonErrorNumber.EINPROGRESS },
                { SocketError.Interrupted, PythonErrorNumber.EINTR },
                { SocketError.InvalidArgument, PythonErrorNumber.EINVAL },
                { SocketError.IOPending, PythonErrorNumber.EINPROGRESS },
                { SocketError.IsConnected, PythonErrorNumber.EISCONN },
                { SocketError.MessageSize, PythonErrorNumber.EMSGSIZE },
                { SocketError.NetworkDown, PythonErrorNumber.ENETDOWN },
                { SocketError.NetworkReset, PythonErrorNumber.ENETRESET },
                { SocketError.NetworkUnreachable, PythonErrorNumber.ENETUNREACH },
                { SocketError.NoBufferSpaceAvailable, PythonErrorNumber.ENOBUFS },
                { SocketError.NoData, PythonErrorNumber.ENODATA },
                { SocketError.NotConnected, PythonErrorNumber.ENOTCONN },
                { SocketError.NotInitialized, PythonErrorNumber.ENOTSUP },
                { SocketError.NotSocket, PythonErrorNumber.ENOTSOCK },
                { SocketError.OperationAborted, PythonErrorNumber.ECANCELED },
                { SocketError.OperationNotSupported, PythonErrorNumber.ENOTSUP },
                { SocketError.ProcessLimit, !RuntimeInformation.IsOSPlatform(OSPlatform.Linux) ? PythonErrorNumber.EPROCLIM : PythonErrorNumber.ENOTSUP },
                { SocketError.ProtocolFamilyNotSupported, PythonErrorNumber.EPFNOSUPPORT },
                { SocketError.ProtocolNotSupported, PythonErrorNumber.EPROTONOSUPPORT },
                { SocketError.ProtocolOption, PythonErrorNumber.ENOPROTOOPT },
                { SocketError.ProtocolType, PythonErrorNumber.EPROTOTYPE },
                { SocketError.Shutdown, PythonErrorNumber.EPIPE },
                { SocketError.SocketNotSupported, PythonErrorNumber.ESOCKTNOSUPPORT },
                { SocketError.Success, PythonErrorNumber.ENOERROR },
                { SocketError.SystemNotReady, PythonErrorNumber.ENOTSUP }, // or EAGAIN
                { SocketError.TimedOut, PythonErrorNumber.ETIMEDOUT },
                { SocketError.TooManyOpenSockets, PythonErrorNumber.ENFILE }, // could also have been EMFILE
                { SocketError.TryAgain, PythonErrorNumber.EAGAIN }, // not a perfect mapping, but better than nothing
                { SocketError.TypeNotFound, PythonErrorNumber.ENOTSOCK },
                { SocketError.VersionNotSupported, PythonErrorNumber.EPROTONOSUPPORT },
                { SocketError.WouldBlock, PythonErrorNumber.EWOULDBLOCK }, // on Linux/OSX, same as EAGAIN
            };
            if (monoSocketErrorToNativeError.TryGetValue(serror, out int errno)) {
                return errno;
            } else {
                return PythonErrorNumber.EIO;
            }
        }

        [DisallowNull]
        private static Dictionary<SocketError, int>? monoSocketErrorToNativeError;

        /// <summary>
        /// Convert an IPv6 address byte array to a string in standard colon-hex notation.
        /// The .NET IPAddress.ToString() method uses dotted-quad for the last 32 bits,
        /// which differs from the normal Python implementation (but is allowed by the IETF);
        /// this method returns the standard (no dotted-quad) colon-hex form.
        /// </summary>
        private static string IPv6BytesToColonHex(ReadOnlySpan<byte> ipBytes) {
            Debug.Assert(ipBytes.Length == IPv6AddrBytes);

            const int bytesPerWord = 2; // in bytes
            const int bitsPerByte = 8;
            int[] words = new int[IPv6AddrBytes / bytesPerWord];

            // Convert to array of 16-bit words
            for (int i = 0; i < words.Length; i++) {
                for (int j = 0; j < bytesPerWord; j++) {
                    words[i] <<= bitsPerByte;
                    words[i] += ipBytes[i * bytesPerWord + j];
                }
            }

            // Find longest series of 0-valued words (to collapse to ::)
            int longestStart = 0;
            int longestLen = 0;

            for (int i = 0; i < words.Length; i++) {
                if (words[i] == 0) {
                    for (int j = i; j < words.Length; j++) {
                        if (words[j] != 0) {
                            i += longestLen;
                            break;
                        }
                        if (j - i + 1 > longestLen) {
                            longestStart = i;
                            longestLen = j - i + 1;
                        }
                    }
                }
            }

            // Build colon-hex string
            StringBuilder result = new StringBuilder(IPv6AddrBytes * 3);
            for (int i = 0; i < words.Length; i++) {
                if (i != 0) result.Append(':');
                if (longestLen > 0 && i == longestStart) {
                    if (longestStart == 0) result.Append(':');
                    if (longestStart + longestLen == words.Length) result.Append(':');
                    i += longestLen - 1;
                    continue;
                } else {
                    result.Append(words[i].ToString("x"));
                }
            }

            return result.ToString();
        }

        /// <summary>
        /// Handle conversion of "" to INADDR_ANY and "&lt;broadcast&gt;" to INADDR_BROADCAST.
        /// Otherwise returns host unchanged.
        /// </summary>
        private static string ConvertSpecialAddresses(string host) {
            switch (host) {
                case AnyAddrToken:
                    return IPAddress.Any.ToString();
                case BroadcastAddrToken:
                    return IPAddress.Broadcast.ToString();
                default:
                    return host;
            }
        }

        /// <summary>
        /// Return the IP address associated with host, with optional address family checking.
        /// host may be either a name or an IP address (in string form).
        /// 
        /// If family is non-null, a gaierror will be thrown if the host's address family is
        /// not the same as the specified family. gaierror is also raised if the hostname cannot be
        /// converted to an IP address (e.g. through a name lookup failure).
        /// </summary>
        private static IPAddress HostToAddress(CodeContext/*!*/ context, string host, AddressFamily family) {
            return HostToAddresses(context, host, family)[0];
        }

        /// <summary>
        /// Return the IP address associated with host, with optional address family checking.
        /// host may be either a name or an IP address (in string form).
        /// 
        /// If family is non-null, a gaierror will be thrown if the host's address family is
        /// not the same as the specified family. gaierror is also raised if the hostname cannot be
        /// converted to an IP address (e.g. through a name lookup failure).
        /// </summary>
        private static IPAddress[] HostToAddresses(CodeContext/*!*/ context, string host, AddressFamily family) {
            host = ConvertSpecialAddresses(host);
            try {
                bool numeric = true;
                int dotCount = 0;
                foreach (char c in host) {
                    if (!Char.IsNumber(c) && c != '.') {
                        numeric = false;
                    } else if (c == '.') {
                        dotCount++;
                    }
                }
                if (numeric) {
                    if (dotCount == 3 && IPAddress.TryParse(host, out IPAddress? addr)) {
                        if (family == AddressFamily.Unspecified || family == addr.AddressFamily) {
                            return new IPAddress[] { addr };
                        }
                    }
                    // Incorrect family will raise EAI_NODATA exception below
                } else {
                    IPHostEntry hostEntry = Dns.GetHostEntry(host);
                    List<IPAddress> addrs = new List<IPAddress>();
                    foreach (IPAddress ip in hostEntry.AddressList) {
                        if (family == AddressFamily.Unspecified || family == ip.AddressFamily) {
                            addrs.Add(ip);
                        }
                    }
                    if (addrs.Count > 0) return addrs.ToArray();
                }
                throw MakeGaiException(context, EAI_NODATA);
            } catch  (SocketException ex) {
                throw MakeGaiException(context, ex);
            }
        }

        /// <summary>
        /// Return fqdn, but with its domain removed if it's on the same domain as the local machine.
        /// </summary>
        private static string RemoveLocalDomain(string fqdn) {
            char[] DNS_SEP = new char[] { '.' };
            string[] myName = getfqdn().Split(DNS_SEP, 2);
            string[] otherName = fqdn.Split(DNS_SEP, 2);

            if (myName.Length < 2 || otherName.Length < 2) return fqdn;

            if (myName[1] == otherName[1]) {
                return otherName[0];
            } else {
                return fqdn;
            }
        }

        /// <summary>
        /// Convert a (host, port) tuple [IPv4] (host, port, flowinfo, scopeid) tuple [IPv6]
        /// to its corresponding IPEndPoint.
        /// 
        /// Throws gaierror if host is not a valid address.
        /// Throws ArgumentTypeException if any of the following are true:
        ///  - address does not have exactly two elements
        ///  - address[0] is not a string
        ///  - address[1] is not an int
        /// </summary>
        private static IPEndPoint TupleToEndPoint(CodeContext/*!*/ context, PythonTuple address, AddressFamily family, out string host) {
            var addressLen = address.__len__();
            if (addressLen < 2 || addressLen > 4) {
                throw PythonOps.TypeError("address tuple must have exactly 2 (IPv4) or exactly 4 (IPv6) elements");
            }

            try {
                host = Converter.ConvertToString(address[0]);
            } catch (ArgumentTypeException) {
                throw PythonOps.TypeError("host must be string");
            }

            int port;
            try {
                port = context.LanguageContext.ConvertToInt32(address[1]);
            } catch (ArgumentTypeException) {
                throw PythonOps.TypeError("port must be integer");
            }

            if (port < 0 || port > 65535) {
                throw PythonOps.OverflowError("getsockaddrarg: port must be 0-65535");
            }

            IPAddress ip = HostToAddress(context, host, family);
            var endPoint = new IPEndPoint(ip, port);

            if (addressLen > 2) {
                if (!Converter.TryConvertToBigInteger(address[2], out var flowinfo)) {
                    throw PythonOps.TypeError("an integer is required");
                }
                if (flowinfo < 0 || flowinfo > 0xfffff) {
                    throw PythonOps.OverflowError($"{nameof(socket.bind)}(): flowinfo must be 0-1048575.");
                }
                // We don't actually do anything with flowinfo right now, but we validate it
                // in case we want to do something in the future.

                if (addressLen > 3) {
                    long scopeId;
                    try {
                        scopeId = Converter.ConvertToInt64(address[3]);
                    } catch (ArgumentTypeException) {
                        throw PythonOps.TypeError("scopeid must be integer");
                    }

                    endPoint.Address.ScopeId = scopeId;
                }
            }

            return endPoint;
        }

        /// <summary>
        /// Convert an IPEndPoint to its corresponding (host, port) [IPv4] or (host, port, flowinfo, scopeid) [IPv6] tuple.
        /// Throws SocketException if the address family is other than IPv4 or IPv6.
        /// </summary>
        private static PythonTuple EndPointToTuple(IPEndPoint endPoint) {
            string ip = endPoint.Address.ToString();
            int port = endPoint.Port;
            switch (endPoint.Address.AddressFamily) {
                case AddressFamily.InterNetwork:
                    return PythonTuple.MakeTuple(ip, port);
                case AddressFamily.InterNetworkV6:
                    long flowInfo = 0; // RFC 3493 p. 7 
                    long scopeId = endPoint.Address.ScopeId;
                    return PythonTuple.MakeTuple(ip, port, flowInfo, scopeId);
                default:
                    throw new SocketException((int)SocketError.AddressFamilyNotSupported);
            }
        }

        #endregion

        private static int? GetDefaultTimeout(CodeContext/*!*/ context) {
            return (int?)context.LanguageContext.GetModuleState(_defaultTimeoutKey);
        }

        private static void SetDefaultTimeout(CodeContext/*!*/ context, int? timeout) {
            context.LanguageContext.SetModuleState(_defaultTimeoutKey, timeout);
        }

        private static PythonType herror(CodeContext/*!*/ context) {
            return (PythonType)context.LanguageContext.GetModuleState("socketherror");
        }

        private static PythonType timeout(CodeContext/*!*/ context) {
            return (PythonType)context.LanguageContext.GetModuleState("sockettimeout");
        }
    }

    internal class SocketUtilException : Exception {
        public SocketUtilException() { }

        public SocketUtilException(string message)
            : base(message) { }

        public SocketUtilException(string message, Exception inner)
            : base(message, inner) { }
    }

    // based on http://stackoverflow.com/questions/13246099/using-c-sharp-to-reference-a-port-number-to-service-name
    // for the Linux Mono version and http://www.pinvoke.net/ for dllimports for winsock libraries
    internal static class SocketUtil {

        [StructLayoutAttribute(LayoutKind.Sequential, CharSet = CharSet.Ansi)]
        public struct servent {
            public string s_name;
            public IntPtr s_aliases;
            public ushort s_port;
            public string s_proto;
        }

        [StructLayoutAttribute(LayoutKind.Sequential, CharSet = CharSet.Ansi)]
        public struct servent64 {
            public string s_name;
            public IntPtr s_aliases;
            public string s_proto;
            public ushort s_port;
        }

        [StructLayout(LayoutKind.Sequential)]
        internal struct WSAData {
            public short wVersion;
            public short wHighVersion;
            [MarshalAs(UnmanagedType.ByValTStr, SizeConst = 257)]
            public string szDescription;
            [MarshalAs(UnmanagedType.ByValTStr, SizeConst = 129)]
            public string szSystemStatus;
            public short iMaxSockets;
            public short iMaxUdpDg;
            public int lpVendorInfo;
        }


        [DllImport("libc", SetLastError = true, CharSet = CharSet.Ansi, EntryPoint = "getservbyname")]
        private static extern IntPtr getservbyname_linux(string name, string? proto);
        [DllImport("libc", SetLastError = true, CharSet = CharSet.Ansi, EntryPoint = "getservbyport")]
        private static extern IntPtr getservbyport_linux(ushort port, string? proto);


        [DllImport("ws2_32.dll", SetLastError = true)]
        private static extern Int32 WSAStartup(Int16 wVersionRequested, out WSAData wsaData);
        [DllImport("ws2_32.dll", SetLastError = true, CharSet = CharSet.Ansi)]
        private static extern IntPtr getservbyname(string name, string? proto);
        [DllImport("ws2_32.dll", SetLastError = true, CharSet = CharSet.Ansi)]
        private static extern IntPtr getservbyport(ushort port, string? proto);
        [DllImport("Ws2_32.dll", SetLastError = true)]
        private static extern Int32 WSAGetLastError();
        [DllImport("ws2_32.dll", SetLastError = true)]
        private static extern Int32 WSACleanup();

        private static T PtrToStructure<T>(IntPtr result) {
            return (T)Marshal.PtrToStructure(result, typeof(T))!;
        }

        public static string GetServiceByPort(ushort port, string? protocol) {
            if (Environment.OSVersion.Platform == PlatformID.Unix || Environment.OSVersion.Platform == PlatformID.MacOSX)
                return GetServiceByPortNonWindows(port, protocol);
            else
                return GetServiceByPortWindows(port, protocol);

            static string GetServiceByPortWindows(ushort port, string? protocol) {

                var test = Socket.OSSupportsIPv6; // make sure Winsock library is initiliazed

                var netport = unchecked((ushort)IPAddress.HostToNetworkOrder(unchecked((short)port)));
                var result = getservbyport(netport, protocol);
                if (IntPtr.Zero == result)
                    throw new SocketUtilException(string.Format("Could not resolve service for port {0}", port));

                if (Environment.Is64BitProcess)
                    return PtrToStructure<servent64>(result).s_name;
                else
                    return PtrToStructure<servent>(result).s_name;
            }

            static string GetServiceByPortNonWindows(ushort port, string? protocol) {
                var netport = unchecked((ushort)IPAddress.HostToNetworkOrder(unchecked((short)port)));
                var result = getservbyport_linux(netport, protocol);
                if (IntPtr.Zero == result) {
                    throw new SocketUtilException(
                        string.Format("Could not resolve service for port {0}", port));
                }

                return PtrToStructure<servent>(result).s_name;
            }
        }

        public static ushort GetServiceByName(string service, string? protocol) {
            if (Environment.OSVersion.Platform == PlatformID.Unix || Environment.OSVersion.Platform == PlatformID.MacOSX)
                return GetServiceByNameNonWindows(service, protocol);
            else
                return GetServiceByNameWindows(service, protocol);

            static ushort GetServiceByNameWindows(string service, string? protocol) {
                var test = Socket.OSSupportsIPv6; // make sure Winsock library is initiliazed

                var result = getservbyname(service, protocol);
                if (IntPtr.Zero == result)
                    throw new SocketUtilException(string.Format("Could not resolve port for service {0}", service));

                ushort port;
                if (Environment.Is64BitProcess)
                    port = PtrToStructure<servent64>(result).s_port;
                else
                    port = PtrToStructure<servent>(result).s_port;

                var hostport = IPAddress.NetworkToHostOrder(unchecked((short)port));
                return unchecked((ushort)hostport);
            }

            static ushort GetServiceByNameNonWindows(string service, string? protocol) {
                var result = getservbyname_linux(service, protocol);
                if (IntPtr.Zero == result) {
                    throw new SocketUtilException(
                        string.Format("Could not resolve port for service {0}", service));
                }

                ushort port = PtrToStructure<servent>(result).s_port;
                var hostport = IPAddress.NetworkToHostOrder(unchecked((short)port));
                return unchecked((ushort)hostport);
            }
        }
    }
}

#endif<|MERGE_RESOLUTION|>--- conflicted
+++ resolved
@@ -556,21 +556,6 @@
                 }
             }
 
-<<<<<<< HEAD
-=======
-            private Exception MakeRecvException(Exception e, SocketError errorCode = SocketError.InvalidArgument) {
-                if (e is ObjectDisposedException) return MakeException(_context, e);
-
-                // on the socket recv throw a special socket error code when SendTimeout is zero
-                if (_socket.SendTimeout == 0) {
-                    var s = new SocketException((int)errorCode);
-                    return PythonExceptions.CreateThrowable(error, s.ErrorCode, s.Message);
-                } else {
-                    return MakeException(_context, e);
-                }
-            }
-
->>>>>>> 2f10037a
             [Documentation("send(string[, flags]) -> bytes_sent\n\n"
                 + "Send data to the remote socket. The socket must be connected to a remote\n"
                 + "socket (by calling either connect() or accept(). Returns the number of bytes\n"
@@ -1588,18 +1573,6 @@
         public const int AI_NUMERICSERV = (int)0x8;
         public const int AI_PASSIVE = (int)0x1;
         public const int AI_V4MAPPED = (int)0x800;
-<<<<<<< HEAD
-        public const int EAI_AGAIN = (int)SocketError.TryAgain;
-        public const int EAI_BADFLAGS = (int)SocketError.InvalidArgument;
-        public const int EAI_FAIL = (int)SocketError.NoRecovery;
-        public const int EAI_FAMILY = (int)SocketError.AddressFamilyNotSupported;
-        public const int EAI_MEMORY = (int)SocketError.NoBufferSpaceAvailable;
-        public const int EAI_NODATA = (int)SocketError.HostNotFound; // not SocketError.NoData, like you would think
-        public const int EAI_NONAME = (int)SocketError.HostNotFound;
-        public const int EAI_SERVICE = (int)SocketError.TypeNotFound;
-        public const int EAI_SOCKTYPE = (int)SocketError.SocketNotSupported;
-        public const int EAI_SYSTEM = (int)SocketError.SocketError; // TODO: not on windows?
-=======
 
         // EAI_* values are error codes of gaierror.
         // Linux: man 3 getaddrinfo
@@ -1641,7 +1614,6 @@
         [PythonHidden(PlatformsAttribute.PlatformFamily.Windows, PlatformID.Unix)]
         public static int EAI_MAX         => 15;
 
->>>>>>> 2f10037a
         public const int INADDR_ALLHOSTS_GROUP = unchecked((int)0xe0000001);
         public const int INADDR_ANY = (int)0x00000000;
         public const int INADDR_BROADCAST = unchecked((int)0xFFFFFFFF);
@@ -1766,18 +1738,9 @@
         /// Return a socket exception (socket.error, socket.timeout, socket.herror) based on the information in the existing exception.
         /// </summary>
         internal static Exception MakeException(CodeContext/*!*/ context, Exception exception) {
-<<<<<<< HEAD
-            // !!! this shouldn't just blindly set the type to error (see summary)
-=======
->>>>>>> 2f10037a
             if (exception is SocketException se) {
                 switch (se.SocketErrorCode) {
                     case SocketError.TimedOut:
-<<<<<<< HEAD
-                        return PythonExceptions.CreateThrowable(timeout(context), (int)se.SocketErrorCode, se.Message);
-                    case SocketError.WouldBlock:
-                        return PythonExceptions.CreateThrowable(error, se.ErrorCode, se.Message);
-=======
                         return PythonExceptions.CreateThrowable(timeout(context), se.Message); // no error code used
 
                     // The following SockerErrors have no mapping to errno, but can be represented by herror
@@ -1806,7 +1769,6 @@
                         return PythonExceptions.CreateThrowable(error, PythonErrorNumber.EIO, $"Unknown socket error");
 
                     // For the rest, NativeErrorCode provides the errno (except on Mono)
->>>>>>> 2f10037a
                     default:
                         if (ClrModule.IsMono) {
                             // On Mono, NativeErrorCode is simply (int)SocketErrorCode, so of no use.
@@ -1815,12 +1777,7 @@
                         return PythonExceptions.CreateThrowable(error, se.NativeErrorCode, se.Message);
                 }
             } else if (exception is ObjectDisposedException) {
-<<<<<<< HEAD
-                const int EBADF = 0x9;
-                return PythonExceptions.CreateThrowable(error, EBADF, "the socket is closed");
-=======
                 return PythonExceptions.CreateThrowable(error, PythonErrorNumber.EBADF, "Socket is closed");
->>>>>>> 2f10037a
             } else if (exception is InvalidOperationException) {
                 return MakeException(context, new SocketException((int)SocketError.InvalidArgument));
             } else {
