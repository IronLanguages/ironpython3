# Licensed to the .NET Foundation under one or more agreements.
# The .NET Foundation licenses this file to you under the Apache 2.0 License.
# See the LICENSE file in the project root for more information.

import errno
import os
import sys
import unittest
import _thread

CP16623_LOCK = _thread.allocate_lock()

from iptest import IronPythonTestCase, is_cli, is_cpython, is_netcoreapp, is_posix, is_windows, run_test, skipUnlessIronPython

class FileTest(IronPythonTestCase):

    def setUp(self):
        super(FileTest, self).setUp()

        self.temp_file = os.path.join(self.temporary_dir, "temp_%d.dat" % os.getpid())
        self.rng_seed = 0

        # The set of read modes we wish to test. Each tuple consists of a human readable
        # name for the mode followed by the corresponding mode string that will be
        # passed to the file constructor.
        self.read_modes = (("binary", "rb"), ("text", "r"), ("universal", "rU"))

        # Same deal as above but for write modes. Note that writing doesn't support a
        # universal newline mode.
        self.write_modes = (("binary", "wb"), ("text", "w"))

    def tearDown(self):
        self.delete_files(self.temp_file)
        return super().tearDown()

    # This module tests operations on the builtin file object. It is not yet complete, the tests cover read(),
    # read(size), readline() and write() for binary, text and universal newline modes.
    def test_sanity(self):
        onlyread_tmp = os.path.join(self.temporary_dir, "onlyread_%d.tmp" % os.getpid())
        onlywrite_tmp = os.path.join(self.temporary_dir, "onlywrite_%d.tmp" % os.getpid())
        for i in range(5):
            ### general file robustness tests
            f = open(onlyread_tmp, "w")
            f.write("will only be read")
            f.flush()
            f.close()
            sin = open(onlyread_tmp, "r")
            sout = open(onlywrite_tmp, "w")

            # writer is null for sin
            self.assertRaises(IOError, sin.write, "abc")
            self.assertRaises(IOError, sin.writelines, ["abc","def"])

            # reader is null for sout
            self.assertRaises(IOError, sout.read)
            self.assertRaises(IOError, sout.read, 10)
            self.assertRaises(IOError, sout.readline)
            self.assertRaises(IOError, sout.readline, 10)
            self.assertRaises(IOError, sout.readlines)
            self.assertRaises(IOError, sout.readlines, 10)

            sin.close()
            sout.close()

            # now close a file and try to perform other I/O operations on it...
            # should throw ValueError according to docs
            f = open(onlywrite_tmp, "w")
            f.close()
            f.close()
            self.assertRaises(ValueError, f.__iter__)
            self.assertRaises(ValueError, f.flush)
            self.assertRaises(ValueError, f.fileno)
            self.assertRaises(ValueError, f.__next__)
            self.assertRaises(ValueError, f.read)
            self.assertRaises(ValueError, f.read, 10)
            self.assertRaises(ValueError, f.readline)
            self.assertRaises(ValueError, f.readline, 10)
            self.assertRaises(ValueError, f.readlines)
            self.assertRaises(ValueError, f.readlines, 10)
            self.assertRaises(ValueError, f.seek, 10)
            self.assertRaises(ValueError, f.seek, 10, 10)
            self.assertRaises(ValueError, f.write, "abc")
            self.assertRaises(ValueError, f.writelines, ["abc","def"])

        os.unlink(onlyread_tmp)
        os.unlink(onlywrite_tmp)

    # Test binary reading and writing fidelity using a round trip method. First
    # construct some pseudo random binary data in a string (making it long enough
    # that it's likely we'd show up any problems with the data being passed through
    # a character encoding/decoding scheme). Then write this data to disk (in binary
    # mode), read it back again (in binary) and check that no changes have occured.

    # Construct the binary data. We want the test to be repeatable so seed the
    # random number generator with a fixed value. Use a simple linear congruential
    # method to generate the random byte values.

    def test_read_write_fidelity(self):
        def randbyte():
            self.rng_seed = (1664525 * self.rng_seed) + 1013904223
            return (self.rng_seed >> 8) & 0xff

        data = ""
        for i in range(10 * 1024):
            data += chr(randbyte())
        data = data.encode("latin")

        # Keep a copy of the data safe.
        orig_data = data

        # Write the data to disk in binary mode.
        with open(self.temp_file, "wb") as f:
            f.write(data)

        # And read it back in again.
        with open(self.temp_file, "rb") as f:
            data = f.read()

        # Check nothing changed.
        self.assertTrue(data == orig_data)

    def test_cp10983(self):
        # writing non-unicode characters > 127 should be preserved
        with open(self.temp_file, 'w') as x:
            x.write('\xa33')

        with open(self.temp_file) as x:
            data = x.read()

        self.assertEqual(ord(data[0]), 163)
        self.assertEqual(ord(data[1]), 51)

        with open(self.temp_file, 'w', encoding="latin") as x:
            x.write("a2\xa33\\u0163\x0F\x0FF\t\\\x0FF\x0FE\x00\x01\x7F\x7E\x80")

        with open(self.temp_file, encoding="latin") as x:
            data = x.read()

        self.assertEqual(data, 'a2\xa33\\u0163\x0f\x0fF\t\\\x0fF\x0fE\x00\x01\x7F\x7E\x80')

    @skipUnlessIronPython()
    def test_cp27179(self):
        # write() accepting Array[Byte]
        from System import Array, Byte
        data_string = 'abcdef\nghijkl\n\n'
        data = Array[Byte](list(map(Byte, list(map(ord, data_string)))))

        with open(self.temp_file, 'wb+') as f:
            f.write(data)

        with open(self.temp_file, 'r') as f:
            data_read = f.read()

        self.assertEqual(data_string, data_read)

    # Helper used to format newline characters into a visible format.
    def format_newlines(self, string):
        out = ""
        for char in string:
            if char == '\r':
                out += "\\r"
            elif char == '\n':
                out += "\\n"
            else:
                out += char
        return out

    # The following is the setup for a set of pattern mode tests that will check
    # some tricky edge cases for newline translation for both reading and writing.
    # The entry point is the test_patterns() function.
    @unittest.skipIf(is_posix, "posix doesn't do any newline translation if b is specified, so this test is invalid")
    def test_newlines(self):

        # Read mode test cases. Each tuple has three values; the raw on-disk value we
        # start with (which also doubles as the value we should get back when we read in
        # binary mode) then the value we expect to get when reading in text mode and
        # finally the value we expect to get in universal newline mode.
        read_patterns = ((b"\r", "\n", "\n"),
                        (b"\n", "\n", "\n"),
                        (b"\r\n", "\n", "\n"),
                        (b"\n\r", "\n\n", "\n\n"),
                        (b"\r\r", "\n\n", "\n\n"),
                        (b"\n\n", "\n\n", "\n\n"),
                        (b"\r\n\r\n", "\n\n", "\n\n"),
                        (b"\n\r\n\r", "\n\n\n", "\n\n\n"),
                        (b"The quick brown fox", "The quick brown fox", "The quick brown fox"),
                        (b"The \rquick\n brown fox\r\n", "The \nquick\n brown fox\n", "The \nquick\n brown fox\n"),
                        (b"The \r\rquick\r\n\r\n brown fox", "The \n\nquick\n\n brown fox", "The \n\nquick\n\n brown fox"))

        # Write mode test cases. Same deal as above but with one less member in each
        # tuple due to the lack of a universal newline write mode. The first value
        # represents the in-memory value we start with (and expect to write in binary
        # write mode) and the next value indicates the value we expect to end up on disk
        # in text mode.
        write_patterns = ((b"\r", b"\r"),
                        (b"\n", b"\r\n"),
                        (b"\r\n", b"\r\r\n"),
                        (b"\n\r", b"\r\n\r"),
                        (b"\r\r", b"\r\r"),
                        (b"\n\n", b"\r\n\r\n"),
                        (b"\r\n\r\n", b"\r\r\n\r\r\n"),
                        (b"\n\r\n\r", b"\r\n\r\r\n\r"),
                        (b"The quick brown fox", b"The quick brown fox"),
                        (b"The \rquick\n brown fox\r\n", b"The \rquick\r\n brown fox\r\r\n"),
                        (b"The \r\rquick\r\n\r\n brown fox", b"The \r\rquick\r\r\n\r\r\n brown fox"))

        # Test a specific read mode pattern.
        def test_read_pattern(pattern):
            # Write the initial data to disk using binary mode (we test this
            # functionality earlier so we're satisfied it gets there unaltered).
            with open(self.temp_file, "wb") as f:
                f.write(pattern[0])

            # Read the data back in each read mode, checking that we get the correct
            # transform each time.
            for mode in range(3):
                test_read_mode(pattern, mode)

        # Test a specific read mode pattern for a given reading mode.
        def test_read_mode(pattern, mode):
            # Read the data back from disk using the given read mode.
            with open(self.temp_file, self.read_modes[mode][1]) as f:
                contents = f.read()

            # Check it equals what we expected for this mode.
            self.assertEqual(contents, pattern[mode])

        # Test a specific write mode pattern.
        def test_write_pattern(pattern):
            for mode in range(2):
                test_write_mode(pattern, mode)

        # Test a specific write mode pattern for a given write mode.
        def test_write_mode(pattern, mode):
            # Write the raw data using the given mode.
            with open(self.temp_file, self.write_modes[mode][1]) as f:
                if self.write_modes[mode][0] == "binary":
                    f.write(pattern[0])
                else:
                    f.write(pattern[0].decode("ascii"))

            # Read the data back in using binary mode (we tested this gets us back
            # unaltered data earlier).
            with open(self.temp_file, "rb") as f:
                contents = f.read()

            # Check it equals what we expected for this mode.
            self.assertEqual(contents, pattern[mode])

        # Run through the read and write mode tests for all patterns.
        def test_patterns():
            for pattern in read_patterns:
                test_read_pattern(pattern)
            for pattern in write_patterns:
                test_write_pattern(pattern)

        # Actually run the pattern mode tests.
        test_patterns()

    # Now some tests of read(size).
    # Test data is in the following format: ("raw data", read_size, (binary mode result strings) (binary mode result tell() result)
    #                                                               (text mode result strings) (text mode result tell() result)
    #                                                               (universal mode result strings) (universal mode result tell() results)

    def test_read_size(self):
        read_size_tests = [(b"Hello", 1, (b"H", b"e", b"l", b"l", b"o"), (1,2,3,4,5),
                                        ("H", "e", "l", "l", "o"), (1,2,3,4,5),
                                        ("H", "e", "l", "l", "o"), (1,2,3,4,5)),
                        (b"Hello", 2, (b"He", b"ll", b"o"), (2,4,5),
                                        ("He", "ll", "o"), (2,4,5),
                                        ("He", "ll", "o"), (2,4,5))]

        read_size_tests.append((b"H\re\n\r\nllo", 1, (b"H", b"\r", b"e", b"\n", b"\r", b"\n", b"l", b"l", b"o"), (1, 2, 3, 4, 5, 6, 7, 8, 9),
                                            ("H", "\n", "e", "\n", "\n", "l", "l", "o"), (1, 2, 3, 4, 6, 7, 8, 9),
                                            ("H", "\n", "e", "\n", "\n", "l", "l", "o"), (1, 2, 3, 4, 6, 7, 8, 9)))
        read_size_tests.append((b"H\re\n\r\nllo", 2, (b"H\r", b"e\n", b"\r\n", b"ll", b"o"), (2, 4, 6, 8, 9),
                                            ("H\n", "e\n", "\nl", "lo"), (2, 4, 7, 9),
                                            ("H\n", "e\n", "\nl", "lo"), (2, 4, 7, 9)))

        for test in read_size_tests:
            # Write the test pattern to disk in binary mode.
            with open(self.temp_file, "wb") as f:
                f.write(test[0])

            # Read the data back in each of the read modes we test.
            for mode in range(3):
                with open(self.temp_file, self.read_modes[mode][1]) as f:
                    self.assertFalse(f.closed)

                    # We read the data in the size specified by the test and expect to get
                    # the set of strings given for this specific mode.
                    size = test[1]
                    strings = test[2 + mode*2]
                    lengths = test[3 + mode*2]
                    count = 0
                    while True:
                        data = f.read(size)
                        if not data:
                            self.assertTrue(count == len(strings))
                            break
                        count = count + 1
                        self.assertTrue(count <= len(strings))
                        self.assertEqual(data, strings[count - 1])
                        t = f.tell()
                        # looks like a bug in CPython?
                        self.assertEqual(2 if is_cpython and t == 340282367000166625996085689099021713410 else t, lengths[count-1])
                    f.close()
                    self.assertTrue(f.closed)

    # And some readline tests.
    # Test data is in the following format: ("raw data", (binary mode result strings)
    #                                                    (text mode result strings)
    #                                                    (universal mode result strings))
    def test_readline(self):
        readline_tests = [(b"Mary had a little lamb", (b"Mary had a little lamb", ),
                                                    ("Mary had a little lamb", ),
                                                    ("Mary had a little lamb", )),
                        (b"Mary had a little lamb\r", (b"Mary had a little lamb\r", ),
                                                    ("Mary had a little lamb\n", ),
                                                    ("Mary had a little lamb\n", )),
                        (b"Mary had a \rlittle lamb\r", (b"Mary had a \rlittle lamb\r", ),
                                                        ("Mary had a \n", "little lamb\n", ),
                                                        ("Mary had a \n", "little lamb\n"))]

        # wb doesn't change the output to just \n like on Windows (binary mode means nothing on POSIX)
        readline_tests.append((b"Mary \r\nhad \na little lamb", (b"Mary \r\n", b"had \n", b"a little lamb"),
                                                    ("Mary \n", "had \n", "a little lamb"),
                                                    ("Mary \n", "had \n", "a little lamb")))

        for test in readline_tests:
            # Write the test pattern to disk in binary mode.
            with open(self.temp_file, "wb") as f:
                f.write(test[0])

            # Read the data back in each of the read modes we test.
            for mode in range(3):
                with open(self.temp_file, self.read_modes[mode][1]) as f:
                    # We read the data by line and expect to get a specific sets of lines back.
                    strings = test[1 + mode]
                    count = 0
                    while True:
                        data = f.readline()
                        if not data:
                            self.assertEqual(count, len(strings))
                            break
                        count = count + 1

                        self.assertTrue(count <= len(strings))
                        self.assertEqual(data, strings[count - 1])

    def format_tuple(self, tup):
        if tup == None:
            return "None"
        if (isinstance(tup, str)):
            return format_newlines(tup)
        out = "("
        for entry in tup:
            out += format_newlines(entry) + ", "
        out += ")"
        return out

    # Test the 'newlines' attribute.
    # Format of the test data is the raw data written to the test file followed by a tuple representing the values
    # of newlines expected after each line is read from the file in universal newline mode.
    def test_newlines_attribute(self):
        newlines_tests = ((b"123", (None, )),
                        (b"1\r\n2\r3\n", (('\r', '\n', '\r\n'), ('\r', '\n', '\r\n'), ('\r', '\n', '\r\n'))),
                        (b"1\r2\n3\r\n", (('\r', '\n', '\r\n'), ('\r', '\n', '\r\n'), ('\r', '\n', '\r\n'))),
                        (b"1\n2\r\n3\r", (('\n', '\r\n'), ('\n', '\r\n'), ('\r', '\n', '\r\n'))),
                        (b"1\r\n2\r\n3\r\n", ("\r\n", "\r\n", "\r\n")),
                        (b"1\r2\r3\r", ("\r", "\r", "\r")),
                        (b"1\n2\n3\n", ("\n", "\n", "\n")))

        for test in newlines_tests:
            # Write the test pattern to disk in binary mode.
            with open(self.temp_file, "wb") as f:
                f.write(test[0])
                # Verify newlines isn't set while writing.
                self.assertFalse(hasattr(f, "newlines"))

            # Verify that reading the file sets newlines.
            with open(self.temp_file, "r") as f:
                data = f.read()
                self.assertEqual(f.newlines, test[1][-1])

            # Read file in universal mode line by line and verify we see the expected output at each stage.
            expected = test[1]
            with open(self.temp_file, "rU") as f:
                self.assertTrue(f.newlines is None)
                count = 0
                while True:
                    data = f.readline()
                    if not data:
                        break
                    self.assertTrue(count < len(expected))
                    self.assertEqual(f.newlines, expected[count])
                    count = count + 1

    ## coverage: a sequence of file operation
    @unittest.skipIf(is_posix, 'file sequence specific to windows (because of newlines)')
    def test_coverage(self):
        with open(self.temp_file, 'w') as f:
            self.assertTrue(str(f).startswith(("<_io.TextIOWrapper name=%r mode='w'") % self.temp_file), str(f))
            self.assertFalse(f.closed)
            self.assertTrue(f.fileno() != -1)
            self.assertTrue(f.fileno() != 0)

            # write
            self.assertRaises(TypeError, f.writelines, [3])
            f.writelines(["firstline\n"])

            f.close()
            self.assertTrue(str(f).startswith(("<_io.TextIOWrapper name=%r mode='w'") % self.temp_file))
            self.assertTrue(f.closed)

        # append
        with open(self.temp_file, 'a+') as f:
            f.writelines(['\n', 'secondline\n'])

            pos = len('secondline\n') + 1
            f.seek(f.tell() - pos, 0)

            f.writelines(['thirdline\n'])

        # read
        with open(self.temp_file, 'r+', 512) as f:
            f.seek(0, 2)
            f.seek(f.tell() - pos - 2, 0)
            self.assertEqual(f.readline(), 'e\n')
            self.assertEqual(f.readline(5), 'third')
            self.assertEqual(f.read(-1), 'line\n')
            self.assertEqual(f.read(-1), '')

        # read
        with open(self.temp_file, 'rb', 512) as f:
            f.seek(0, 2)
            f.seek(f.tell() - pos - 2, 0)
            self.assertEqual(f.readline(), b'e\r\n')
            self.assertEqual(f.readline(5), b'third')
            self.assertEqual(f.read(-1), b'line\r\n')
            self.assertEqual(f.read(-1), b'')

        ## file op in os
        os.unlink(self.temp_file)

        fd = os.open(self.temp_file, os.O_CREAT | os.O_WRONLY)
        os.write(fd, b"hello ")
        os.close(fd)

        fd = os.open(self.temp_file, os.O_APPEND | os.O_WRONLY)
        os.write(fd, b"world")
        os.close(fd)

        fd = os.open(self.temp_file, 0)
        self.assertEqual(os.read(fd, 1024), b"hello world")
        os.close(fd)

        os.unlink(self.temp_file)

    def test_encoding(self):
        import locale
        with open(self.temp_file, 'w') as f:
            # succeeds or fails depending on the locale encoding
            try:
                '\u6211'.encode(locale.getpreferredencoding())
            except UnicodeEncodeError:
                with self.assertRaises(UnicodeEncodeError):
                    f.write('\u6211')
            else:
                f.write('\u6211')

    @skipUnlessIronPython()
    def test_net_stream(self):
        import System
        fs = System.IO.FileStream(self.temp_file, System.IO.FileMode.Create, System.IO.FileAccess.Write, System.IO.FileShare.ReadWrite)
        with open(fs) as f:
            f.write(b'hello\rworld\ngoodbye\r\n')

        with open(self.temp_file, 'rb') as f:
            self.assertEqual(f.read(), b'hello\rworld\ngoodbye\r\n')

        with open(self.temp_file, 'rU') as f:
            self.assertEqual(f.read(), 'hello\nworld\ngoodbye\n')

    def test_file_manager(self):
        import gc

        def return_fd1():
            f = open(self.temp_file, 'w')
            return f.fileno()

        def return_fd2():
            return os.open(self.temp_file, 0)

        fd = return_fd1()
        gc.collect()
        self.assertRaises(OSError, os.fdopen, fd)

        fd = return_fd2()
        gc.collect()
        f = os.fdopen(fd)
        f.close()
        self.assertRaises(OSError, os.fdopen, fd)

    def test_file_manager_leak(self):
        # the number of iterations should be larger than Microsoft.Scripting.Utils.HybridMapping.SIZE (currently 4K)
        N = 5000
        for i in range(N):
            fd = os.open(self.temp_file, os.O_WRONLY | os.O_CREAT | os.O_TRUNC)
            f = os.fdopen(fd, 'w', closefd=True)
            f.close()

        for i in range(N):
            fd = os.open(self.temp_file, os.O_WRONLY | os.O_CREAT | os.O_TRUNC)
            f = os.fdopen(fd, 'w', closefd=False)
            g = os.fdopen(f.fileno(), 'w', closefd=True)
            g.close()

    def test_sharing(self):
        modes = ['w', 'w+', 'a+', 'r', 'w']
        fname = self.temp_file
        for xx in modes:
            for yy in modes:
                x = open(fname, xx)
                y = open(fname, yy)

                x.close()
                y.close()

        os.unlink(fname)

    def test_overwrite_readonly(self):
        filename = self.temp_file
        f = open(filename, "w+")
        f.write("I am read-only")
        f.close()
        os.chmod(filename, 256)
        try:
            try:
                f = open(filename, "w+") # FAIL
            finally:
                os.chmod(filename, 128)
                os.unlink(filename)
        except IOError as e:
            pass
        else:
            self.fail("Unreachable code reached") # should throw
        #any other exceptions fail

    # file newline handling test
    @unittest.skipIf(is_posix, "this test doesn't really make sense for posix since b doesn't change the behavior")
    def test_newline(self):
        fname = self.temp_file

        def test_newline(norm, mode):
            f = open(fname, mode)
            self.assertTrue(f.read() == norm)
            for x in range(len(norm)):
                f.seek(0)
                a = f.read(x)
                b = f.read(1)
                c = f.read()
                self.assertTrue(a+b+c == norm)
            f.close()

        self.assertRaises(TypeError, open, None) # arg must be string
        self.assertRaises(TypeError, open, [])

        norm   = "Hi\nHello\nHey\nBye\nAhoy\n"
        unnorm = b"Hi\r\nHello\r\nHey\r\nBye\r\nAhoy\r\n"
        f = open(fname, "wb")
        f.write(unnorm)
        f.close()

        test_newline(norm, "r")
        test_newline(unnorm, "rb")

        os.unlink(fname)

    def test_truncate(self):
        # truncate()
        fname = self.temp_file
        with open(fname, 'w') as a:
            a.write('hello world\n')
            a.truncate()
            a.truncate(None) # same as undefined

        with open(fname, 'r') as a:
            self.assertEqual(a.readlines(), ['hello world\n'])

        os.unlink(fname)

        # truncate(#)
        with open(fname, 'w') as a:
            a.write('hello\nworld\n')
            a.truncate(6)

        with open(fname, 'r') as a:
            self.assertEqual(a.readlines(), ['hello\n'])

        os.unlink(fname)

        # truncate(#) invalid args
        with open(fname, 'w') as a:
            self.assertRaises(ValueError if is_cli else OSError, a.truncate, -1)

        # read-only file
        with open(fname, 'r') as a:
            self.assertRaises(ValueError, a.truncate)
            self.assertRaises(ValueError, a.truncate, 0)
        os.unlink(fname)

        # std-out
        self.assertRaises(IOError, sys.stdout.truncate)

    def test_modes(self):
        """test various strange mode combinations and error reporting"""
        fname = self.temp_file
        with open(fname, 'w') as x:
            self.assertEqual(x.mode, 'w')
        # don't allow empty modes
        self.assertRaisesMessage(ValueError, "Must have exactly one of create/read/write/append mode and at most one plus", open, 'abc', '')

        # mode must start with valid value
        self.assertRaisesMessage(ValueError, "invalid mode: 'p'", open, 'abc', 'p')

        # allow anything w/ U but r and w
        err_msg = "mode U cannot be combined with 'x', 'w', 'a', or '+'" if is_cli or sys.version_info >= (3,7,4) else "mode U cannot be combined with x', 'w', 'a', or '+'" if sys.version_info >= (3,6) else "can't use U and writing mode at once"
        self.assertRaisesMessage(ValueError, err_msg, open, 'abc', 'Uw')
        self.assertRaisesMessage(ValueError, err_msg, open, 'abc', 'Ua')
        self.assertRaisesMessage(ValueError, err_msg, open, 'abc', 'Uw+')
        self.assertRaisesMessage(ValueError, err_msg, open, 'abc', 'Ua+')

        # check invalid modes
        self.assertRaises(ValueError, open, fname, 'pU')
        self.assertRaises(ValueError, open, fname, 'pU+')
        self.assertRaises(ValueError, open, fname, 'rFOOBAR')

    def test_cp16623(self):
        '''
        If this test ever fails randomly, there is a problem around file thread
        safety.  Do not wrap this test case with retry_on_failure!
        '''
        global FINISHED_COUNTER
        FINISHED_COUNTER = 0

        import time

        expected_lines = ["a", "bbb" * 100, "cc"]
        total_threads = 50
        file_name = self.temp_file
        with open(file_name, "w") as f:

            def write_stuff():
                global FINISHED_COUNTER
                global CP16623_LOCK
                for j in range(100):
                    for i in range(50):
                        print("a", file=f)
                    print("bbb" * 1000, file=f)
                    for i in range(10):
                        print("cc", file=f)
                with CP16623_LOCK:
                    FINISHED_COUNTER += 1

            for i in range(total_threads):
                _thread.start_new_thread(write_stuff, ())

            #Give all threads some time to finish
            for i in range(total_threads):
                if FINISHED_COUNTER!=total_threads:
                    print("*", end=' ')
                    time.sleep(1)
                else:
                    break
            self.assertEqual(FINISHED_COUNTER, total_threads)
        #Verifications - since print isn't threadsafe the following
        #is pointless...  Just make sure IP doesn't throw.
        #f = open(file_name, "r")
        #lines = f.readlines()
        #for line in lines:
        #    self.assertTrue(line in expected_lines, line)

    def test_write_memoryview(self):
        with open(self.temp_file, 'wb+') as foo:
            b = memoryview(b'hello world')[6:]
            foo.write(b)
        with open(self.temp_file, 'r') as foo:
            self.assertEqual(foo.readlines(), ['world'])

        with open(self.temp_file, 'w+b') as foo:
            b = memoryview(b'hello world')[6:]
            foo.write(b)

        with open(self.temp_file, 'r') as foo:
            self.assertEqual(foo.readlines(), ['world'])

    def test_errors(self):
        with self.assertRaises(OSError) as cm:
            open('some_file_that_really_does_not_exist')
        self.assertEqual(cm.exception.errno, 2)

        with self.assertRaises(OSError) as cm:
            open('path_too_long' * 100)
<<<<<<< HEAD
        self.assertEqual(cm.exception.errno, (36 if is_posix else 22) if is_netcoreapp and not is_posix or not is_cli and sys.version_info >= (3,6) else 2)
=======
        self.assertEqual(cm.exception.errno, (errno.ENAMETOOLONG if is_posix else errno.EINVAL) if is_netcoreapp or sys.version_info >= (3,6) else errno.ENOENT)
>>>>>>> cd87ad65

    def test_write_bytes(self):
        fname = self.temp_file
        f = open(fname, "wb+")
        try:
            f.write(b"Hello\n")
            f.close()
            f = open(fname)
            self.assertEqual(f.readlines(), ['Hello\n'])
            f.close()
        finally:
            f.close()
            os.unlink(fname)

    def test_kw_args(self):
        open(file=self.temp_file, mode ='w').close()

    def test_buffering_kwparam(self):
        #--Positive
        fname = self.temp_file
        for x in [-2147483648, -1, 1, 2, 1024, 2147483646, 2147483647]:
            f = open(file=fname, mode='w', buffering=x)
            f.close()
            os.unlink(fname)

        with self.assertRaises(ValueError): # can't have unbuffered text I/O
            open(file=fname, mode='w', buffering=0)

        self.assertRaisesMessage(TypeError, "expected Int32, got float" if is_cli else "integer argument expected, got float",
                                 open, fname, 'w', 3.14)

        #--Negative
        for x in [None, "abc", "", [], tuple()]:
            self.assertRaises(TypeError,  #"an integer is required",
                              lambda: open(file=fname, mode='w', buffering=x))

        for x in [2147483648, -2147483649]:
            self.assertRaises(OverflowError,  #"long int too large to convert to int",
                              lambda: open(file=fname, mode='w', buffering=x))

    def test_open_with_BOM(self):
        """https://github.com/IronLanguages/main/issues/1088"""
        fileName = os.path.join(self.test_dir, "file_without_BOM.txt")
        with open(fileName, "r", encoding="latin") as f:
            self.assertEqual(f.read(), "\x42\xc3\x93\x4d\x0a")
        with open(fileName, "rb") as f:
            self.assertEqual(f.read(), b"\x42\xc3\x93\x4d\x0d\x0a")

        fileName = os.path.join(self.test_dir, "file_with_BOM.txt")
        with open(fileName, "r", encoding="latin") as f:
            self.assertEqual(f.read(), "\xef\xbb\xbf\x42\xc3\x93\x4d\x0a")
        with open(fileName, "rb") as f:
            self.assertEqual(f.read(), b"\xef\xbb\xbf\x42\xc3\x93\x4d\x0d\x0a")


    def test_open_flags(self):
        test_data = {
            'rb': os.O_RDONLY,
            'wb': os.O_WRONLY | os.O_CREAT | os.O_TRUNC,
            'ab': os.O_WRONLY | os.O_CREAT | os.O_APPEND,
            'xb': os.O_WRONLY | os.O_CREAT | os.O_EXCL,
            'rb+': os.O_RDWR,
            'wb+': os.O_RDWR | os.O_CREAT | os.O_TRUNC,
            'ab+': os.O_RDWR | os.O_CREAT | os.O_APPEND,
            'xb+': os.O_RDWR | os.O_CREAT | os.O_EXCL,
        }
        extra_flags = 0
        if is_posix:
            extra_flags |= os.O_CLOEXEC
        elif is_windows:
            extra_flags |= os.O_NOINHERIT | os.O_BINARY
        test_data = {k: v | extra_flags for k, v in test_data.items()}

        flags_received = None
        def test_open(name, flags):
            nonlocal flags_received
            flags_received = flags
            if mode[0] == 'x':
                os.unlink(name)
            return os.open(name, flags)

        for mode in sorted(test_data):
            with self.subTest(mode=mode):
                with open(self.temp_file, mode, opener=test_open): pass
                self.assertEqual(flags_received, test_data[mode])


    def test_opener(self):
        data = "test message\n"
        with open(self.temp_file, "w", opener=os.open) as f:
            f.write(data)

        with open(self.temp_file, "r", opener=os.open) as f:
            self.assertEqual(f.read(), data)

        os.unlink(self.temp_file)

    def test_opener_negative_fd(self):
        def negative_opener(path, flags):
            return -1

        self.assertRaises(ValueError if is_cli or sys.version_info >= (3,5) else SystemError, open, "", "r", opener=negative_opener)

    def test_opener_none_fd(self):
        def none_opener(path, flags):
            return None

        self.assertRaises(TypeError, open, "", "r", opener=none_opener)

    def test_opener_uncallable(self):
        uncallable_opener = "uncallable_opener"

        self.assertRaises(TypeError, open, "", "r", opener=uncallable_opener)


    def test_seek(self):
        with open(self.temp_file, "w") as f:
            f.write("abc")
            self.assertRaises(TypeError, f.buffer.seek, 1.5)
            if is_cli:
                self.assertRaises(TypeError, f.seek, 1.5)  # surprisingly, this doesn't raise an error in CPython

        with open(self.temp_file, "rb") as f:
            self.assertEqual(f.tell(), 0)
            self.assertEqual(f.read(1), b"a")
            self.assertEqual(f.tell(), 1)

            f.seek(2)
            self.assertEqual(f.tell(), 2)
            self.assertEqual(f.read(1), b"c")
            self.assertEqual(f.tell(), 3)

            f.seek(0, os.SEEK_SET)
            self.assertEqual(f.tell(), 0)
            self.assertEqual(f.read(1), b"a")
            self.assertEqual(f.tell(), 1)

            f.seek(0, os.SEEK_CUR)
            self.assertEqual(f.tell(), 1)
            self.assertEqual(f.read(1), b"b")
            self.assertEqual(f.tell(), 2)

            f.raw.seek(2, os.SEEK_SET)
            f.raw.seek(-2, os.SEEK_CUR)
            self.assertEqual(f.raw.tell(), 0)
            self.assertEqual(f.raw.read(1), b"a")
            self.assertEqual(f.raw.tell(), 1)

            f.raw.seek(-1, os.SEEK_END)
            self.assertEqual(f.raw.tell(), 2)
            self.assertEqual(f.raw.read(1), b"c")
            self.assertEqual(f.raw.tell(), 3)

            self.assertRaises(TypeError, f.seek, 1.5)
            self.assertRaises(TypeError, f.raw.seek, 1.5)
            self.assertRaises(OSError, f.raw.seek, -1)
            self.assertRaises(OSError, f.raw.seek, 0, -1)


    def test_open_wbplus(self):
        with open(self.temp_file, "wb+") as f:
            f.write(b"abc")
            f.seek(0)
            self.assertEqual(f.read(2), b"ab")
            f.write(b"def")
            self.assertEqual(f.read(2), b"")
            f.seek(0)
            self.assertEqual(f.read(6), b"abdef")
            f.seek(0)
            self.assertEqual(f.read(2), b"ab")
            f.fileno() # does not move the file pointer
            self.assertEqual(f.read(2), b"de")
            f.write(b"z")
            f.seek(0)
            self.assertEqual(f.read(), b"abdez")


    def test_open_abplus(self):
        with open(self.temp_file, "ab+") as f:
            f.raw.write(b"abc")
            f.raw.seek(0)
            self.assertEqual(f.raw.read(2), b"ab")
            f.raw.write(b"def")
            self.assertEqual(f.raw.read(2), b"")
            f.raw.seek(0)
            self.assertEqual(f.raw.read(6), b"abcdef")

run_test(__name__)<|MERGE_RESOLUTION|>--- conflicted
+++ resolved
@@ -702,11 +702,7 @@
 
         with self.assertRaises(OSError) as cm:
             open('path_too_long' * 100)
-<<<<<<< HEAD
-        self.assertEqual(cm.exception.errno, (36 if is_posix else 22) if is_netcoreapp and not is_posix or not is_cli and sys.version_info >= (3,6) else 2)
-=======
         self.assertEqual(cm.exception.errno, (errno.ENAMETOOLONG if is_posix else errno.EINVAL) if is_netcoreapp or sys.version_info >= (3,6) else errno.ENOENT)
->>>>>>> cd87ad65
 
     def test_write_bytes(self):
         fname = self.temp_file
