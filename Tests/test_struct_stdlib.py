--- conflicted
+++ resolved
@@ -6,7 +6,7 @@
 ## Run selected tests from test_struct from StdLib
 ##
 
-from iptest import is_ironpython, generate_suite, run_test, is_net60
+from iptest import is_ironpython, generate_suite, run_test, is_net60, is_net80
 
 import test.test_struct
 
@@ -15,20 +15,11 @@
 
     if is_ironpython:
         failing_tests = [
-<<<<<<< HEAD
-            test.test_struct.StructTest('test_bool'), # TODO: figure out
-            test.test_struct.StructTest('test_calcsize'), # TODO: figure out
-            test.test_struct.StructTest('test_count_overflow'), # TODO: figure out
-            test.test_struct.StructTest('test_trailing_counter'), # TODO: figure out
-            test.test_struct.UnpackIteratorTest('test_construct'), # TODO: figure out
-=======
-            test.test_struct.StructTest('test_705836'), # AssertionError: OverflowError not raised by pack
             test.test_struct.StructTest('test_bool'), # struct.error: expected bool value got IronPython.NewTypes.System.Object_1$1
             test.test_struct.StructTest('test_calcsize'), # AssertionError: 4 not greater than or equal to 8
             test.test_struct.StructTest('test_count_overflow'), # AssertionError: error not raised by calcsize
->>>>>>> c1345b47
         ]
-        if not is_net60:
+        if not is_net60 and not is_net80:
             failing_tests += [
                 test.test_struct.UnpackIteratorTest('test_half_float'), # https://github.com/IronLanguages/ironpython3/issues/1458
             ]
