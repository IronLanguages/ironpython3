﻿<?xml version="1.0" encoding="utf-8"?>
<Project DefaultTargets="Build" xmlns="http://schemas.microsoft.com/developer/msbuild/2003" ToolsVersion="4.0">
  <Import Project="$(ProjectDir)..\..\Build\Common.proj" />
  <PropertyGroup>
    <SchemaVersion>2.0</SchemaVersion>
    <ProjectGuid>{95289EA9-5778-489D-AB48-F81F2CE2DA32}</ProjectGuid>
    <OutputType>Library</OutputType>
    <AppDesignerFolder>Properties</AppDesignerFolder>
    <RootNamespace>IronPython</RootNamespace>
    <AssemblyName>IronPython</AssemblyName>
    <BaseAddress>879755264</BaseAddress>
    <CodeAnalysisRuleSet>$(AssemblyName).ruleset</CodeAnalysisRuleSet>
    <DocumentationFile>$(OutputPath)\$(AssemblyName).xml</DocumentationFile>
  </PropertyGroup>
  <ItemGroup>
    <Compile Include="Compiler\Ast\AndExpression.cs" />
    <Compile Include="Compiler\Ast\Arg.cs" />
    <Compile Include="Compiler\Ast\AsyncStatement.cs" />
    <Compile Include="Compiler\Ast\DynamicConvertExpression.cs" />
    <Compile Include="Compiler\Ast\DynamicGetMemberExpression.cs" />
    <Compile Include="Compiler\Ast\GetGlobalContextExpression.cs" />
    <Compile Include="Compiler\Ast\GetParentContextFromFunctionExpression.cs" />
    <Compile Include="Compiler\Ast\NonlocalStatement.cs" />
    <Compile Include="Compiler\Ast\PythonConstantExpression.cs" />
    <Compile Include="Compiler\Ast\SerializedScopeStatement.cs" />
    <Compile Include="Compiler\Ast\SetExpression.cs" />
    <Compile Include="Compiler\Ast\StarredExpression.cs" />
    <Compile Include="Compiler\CollectableCompilationMode.cs" />
    <Compile Include="Compiler\Ast\AssertStatement.cs" />
    <Compile Include="Compiler\Ast\AssignmentStatement.cs" />
    <Compile Include="Compiler\Ast\AstMethods.cs" />
    <Compile Include="Compiler\Ast\BinaryExpression.Generated.cs" />
    <Compile Include="Compiler\Ast\ILoopStatement.cs" />
    <Compile Include="Compiler\PythonDynamicExpression.cs" />
    <Compile Include="Compiler\UncollectableCompilationMode.Generated.cs" />
    <Compile Include="Compiler\RunnableScriptCode.cs" />
    <Compile Include="Modules\array.cs" />
    <Compile Include="Modules\unicodedata.cs" />
    <Compile Include="Modules\_ast.cs" />
    <Compile Include="Modules\_bytesio.cs" />
    <Compile Include="Modules\_fileio.cs" />
    <Compile Include="Modules\_io.cs" />
    <Compile Include="Modules\_locale.cs" />
    <Compile Include="Properties\BuildInfo.Generated.cs" />
    <Compile Include="Properties\CurrentVersion.Generated.cs" />
    <Compile Include="Runtime\Binding\IPythonExpandable.cs" />
    <Compile Include="Runtime\Binding\PythonExtensionBinder.cs" />
    <Compile Include="Runtime\BuiltinPythonModule.cs" />
    <Compile Include="Runtime\ConstantDictionaryStorage.cs" />
    <Compile Include="Runtime\DictionaryTypeInfoAttribute.cs" />
    <Compile Include="Modules\_imp.cs" />
    <Compile Include="Runtime\DebuggerDictionaryStorage.cs" />
    <Compile Include="Runtime\Binding\IComConvertible.cs" />
    <Compile Include="Runtime\CodeContext.cs" />
    <Compile Include="Runtime\CollectionDebugView.cs" />
    <Compile Include="Runtime\DontMapIEnumerableToIterAttribute.cs" />
    <Compile Include="Compiler\UncollectableCompilationMode.cs" />
    <Compile Include="Runtime\Binding\ContextArgBuilder.cs" />
    <Compile Include="Runtime\Binding\IFastSettable.cs" />
    <Compile Include="Runtime\Binding\PythonBinder.Create.cs" />
    <Compile Include="Runtime\Binding\PythonOverloadResolver.cs" />
    <Compile Include="Runtime\Binding\SiteLocalStorageBuilder.cs" />
    <Compile Include="Compiler\ClosureExpression.cs" />
    <Compile Include="Compiler\ClosureInfo.cs" />
    <Compile Include="Compiler\GeneratorRewriter.cs" />
    <Compile Include="Compiler\LazyCode.cs" />
    <Compile Include="Runtime\DontMapGetMemberNamesToDirAttribute.cs" />
    <Compile Include="Runtime\DontMapICollectionToLenAttribute.cs" />
    <Compile Include="Runtime\DontMapIDisposableToContextManagerAttribute.cs" />
    <Compile Include="Runtime\DontMapIEnumerableToContainsAttribute.cs" />
    <Compile Include="Runtime\EmptyDictionaryStorage.cs" />
    <Compile Include="Runtime\Exceptions\ApplicationException.cs" />
    <Compile Include="Runtime\Exceptions\AttributeErrorException.cs" />
    <Compile Include="Runtime\Exceptions\BlockingIOException.Generated.cs" />
    <Compile Include="Runtime\Exceptions\BufferException.Generated.cs" />
    <Compile Include="Runtime\Exceptions\FileExistsException.Generated.cs" />
    <Compile Include="Runtime\Exceptions\PythonException.cs" />
    <Compile Include="Runtime\Exceptions\NotADirectoryException.Generated.cs" />
    <Compile Include="Runtime\Exceptions\ResourceWarningException.cs" />
    <Compile Include="Runtime\Exceptions\SystemException.cs" />
    <Compile Include="Runtime\Exceptions\TypeErrorException.cs" />
    <Compile Include="Runtime\Exceptions\ValueErrorException.cs" />
    <Compile Include="Runtime\ExtensionMethodSet.cs" />
    <Compile Include="Runtime\FormattingHelper.cs" />
    <Compile Include="Runtime\Binding\IPythonConvertible.cs" />
    <Compile Include="Runtime\IBufferProtocol.cs" />
    <Compile Include="Runtime\Implementation.cs" />
    <Compile Include="Runtime\InstancedModuleDictionaryStorage.cs" />
    <Compile Include="Runtime\MemoryView.cs" />
    <Compile Include="Runtime\Method.Generated.cs" />
    <Compile Include="Runtime\Operations\MarshalOps.cs" />
    <Compile Include="Runtime\PythonDocumentationProvider.cs" />
    <Compile Include="Runtime\PythonHiddenBaseClassAttribute.cs" />
    <Compile Include="Runtime\Range.cs" />
    <Compile Include="Runtime\SequenceTypeInfoAttribute.cs" />
    <Compile Include="Runtime\ModuleContext.cs" />
    <Compile Include="Runtime\ModuleGlobalCache.cs" />
    <Compile Include="Runtime\ModuleOptions.cs" />
    <Compile Include="Runtime\ObjectDebugView.cs" />
    <Compile Include="Runtime\Profiler.cs" />
    <Compile Include="Compiler\CompilationMode.cs" />
    <Compile Include="Compiler\Ast\AugmentedAssignStatement.cs" />
    <Compile Include="Compiler\Ast\BinaryExpression.cs" />
    <Compile Include="Compiler\Ast\BreakStatement.cs" />
    <Compile Include="Compiler\Ast\CallExpression.cs" />
    <Compile Include="Compiler\Ast\ClassDefinition.cs" />
    <Compile Include="Compiler\Ast\ConditionalExpression.cs" />
    <Compile Include="Compiler\Ast\ConstantExpression.cs" />
    <Compile Include="Compiler\Ast\ContinueStatement.cs" />
    <Compile Include="Compiler\Ast\DelStatement.cs" />
    <Compile Include="Compiler\Ast\DictionaryExpression.cs" />
    <Compile Include="Compiler\Ast\DottedName.cs" />
    <Compile Include="Compiler\Ast\EmptyStatement.cs" />
    <Compile Include="Compiler\Ast\ErrorExpression.cs" />
    <Compile Include="Compiler\Ast\Expression.cs" />
    <Compile Include="Compiler\Ast\ExpressionStatement.cs" />
    <Compile Include="Compiler\Ast\FlowChecker.cs" />
    <Compile Include="Compiler\Ast\ForStatement.cs" />
    <Compile Include="Compiler\Ast\FromImportStatement.cs" />
    <Compile Include="Compiler\Ast\FunctionDefinition.cs" />
    <Compile Include="Compiler\Ast\GeneratorExpression.cs" />
    <Compile Include="Compiler\Ast\GlobalStatement.cs" />
    <Compile Include="Compiler\Ast\IfStatement.cs" />
    <Compile Include="Compiler\Ast\IfStatementTest.cs" />
    <Compile Include="Compiler\Ast\ImportStatement.cs" />
    <Compile Include="Compiler\Ast\IndexExpression.cs" />
    <Compile Include="Compiler\Ast\LambdaExpression.cs" />
    <Compile Include="Compiler\Ast\Comprehension.cs" />
    <Compile Include="Compiler\Ast\ComprehensionFor.cs" />
    <Compile Include="Compiler\Ast\ComprehensionIf.cs" />
    <Compile Include="Compiler\Ast\ListExpression.cs" />
    <Compile Include="Compiler\LookupCompilationMode.cs" />
    <Compile Include="Compiler\Ast\MemberExpression.cs" />
    <Compile Include="Compiler\Ast\ModuleName.cs" />
    <Compile Include="Compiler\Ast\NameExpression.cs" />
    <Compile Include="Compiler\Ast\Node.cs" />
    <Compile Include="Compiler\ReducableDynamicExpression.cs" />
    <Compile Include="Compiler\PythonSavableScriptCode.cs" />
    <Compile Include="Compiler\Ast\OrExpression.cs" />
    <Compile Include="Compiler\Ast\Parameter.cs" />
    <Compile Include="Compiler\Ast\ParenthesisExpression.cs" />
    <Compile Include="Compiler\Ast\PythonAst.cs" />
    <Compile Include="Compiler\Ast\PythonNameBinder.cs" />
    <Compile Include="Compiler\Ast\PythonOperator.cs" />
    <Compile Include="Compiler\Ast\PythonReference.cs" />
    <Compile Include="Compiler\Ast\RaiseStatement.cs" />
    <Compile Include="Compiler\Ast\RelativeModuleName.cs" />
    <Compile Include="Compiler\Ast\ReturnStatement.cs" />
    <Compile Include="Compiler\Ast\ScopeStatement.cs" />
    <Compile Include="Compiler\Ast\SequenceExpression.cs" />
    <Compile Include="Compiler\Ast\SliceExpression.cs" />
    <Compile Include="Compiler\Ast\Statement.cs" />
    <Compile Include="Compiler\Ast\SuiteStatement.cs" />
    <Compile Include="Compiler\Ast\TryStatement.cs" />
    <Compile Include="Compiler\Ast\TupleExpression.cs" />
    <Compile Include="Compiler\Ast\UnaryExpression.cs" />
    <Compile Include="Compiler\Ast\PythonVariable.cs" />
    <Compile Include="Compiler\Ast\PythonWalker.Generated.cs" />
    <Compile Include="Compiler\Ast\VariableKind.cs" />
    <Compile Include="Compiler\Ast\WhileStatement.cs" />
    <Compile Include="Compiler\Ast\WithStatement.cs" />
    <Compile Include="Compiler\Ast\YieldExpression.cs" />
    <Compile Include="Compiler\OnDiskScriptCode.cs" />
    <Compile Include="Runtime\Binding\FastBindResult.cs" />
    <Compile Include="Runtime\Binding\FastGetBase.cs" />
    <Compile Include="Runtime\Binding\FastSetBase.cs" />
    <Compile Include="Runtime\Binding\IFastGettable.cs" />
    <Compile Include="Runtime\Binding\IFastInvokable.cs" />
    <Compile Include="Runtime\Binding\BinaryRetTypeBinder.cs" />
    <Compile Include="Runtime\Binding\BinaryRetTypeBinder.Generated.cs" />
    <Compile Include="Runtime\BuiltinsDictionaryStorage.cs" />
    <Compile Include="Runtime\CustomDictionaryStorage.cs" />
    <Compile Include="Runtime\GlobalDictionaryStorage.cs" />
    <Compile Include="Compiler\ToDiskCompilationMode.cs" />
    <Compile Include="Compiler\PythonGlobal.cs" />
    <Compile Include="Compiler\PythonGlobalVariableExpression.cs" />
    <Compile Include="Compiler\PythonScriptCode.cs" />
    <Compile Include="Compiler\RuntimeScriptCode.cs" />
    <Compile Include="Hosting\PythonService.cs" />
    <Compile Include="MaybeNotImplementedAttribute.cs" />
    <Compile Include="Runtime\BindingWarnings.cs" />
    <Compile Include="Runtime\Binding\Binders.cs" />
    <Compile Include="Runtime\Binding\CompatibilityInvokeBinder.cs" />
    <Compile Include="Runtime\Binding\CreateFallbackBinder.cs" />
    <Compile Include="Runtime\Binding\IPythonOperable.cs" />
    <Compile Include="Runtime\Binding\PythonBinaryOperationBinder.cs" />
    <Compile Include="Runtime\Binding\PythonDeleteIndexBinder.cs" />
    <Compile Include="Runtime\Binding\PythonDeleteSliceBinder.cs" />
    <Compile Include="Runtime\Binding\PythonGetIndexBinder.cs" />
    <Compile Include="Runtime\Binding\PythonGetMemberBinder.cs" />
    <Compile Include="Runtime\Binding\PythonDeleteMemberBinder.cs" />
    <Compile Include="Runtime\Binding\IPythonInvokable.cs" />
    <Compile Include="Runtime\Binding\IPythonGetable.cs" />
    <Compile Include="Runtime\Binding\IPythonSite.cs" />
    <Compile Include="Runtime\Binding\PythonGetSliceBinder.cs" />
    <Compile Include="Runtime\Binding\PythonIndexType.cs" />
    <Compile Include="Runtime\Binding\PythonProtocol.cs" />
    <Compile Include="Runtime\Binding\PythonProtocol.Operations.cs" />
    <Compile Include="Runtime\Binding\PythonSetIndexBinder.cs" />
    <Compile Include="Runtime\Binding\PythonSetMemberBinder.cs" />
    <Compile Include="Runtime\Binding\BindingHelpers.cs" />
    <Compile Include="Runtime\Binding\ConditionalBuilder.cs" />
    <Compile Include="Runtime\Binding\MetaUserObject.cs" />
    <Compile Include="Runtime\Binding\MetaUserObject.Members.cs" />
    <Compile Include="Runtime\Binding\PythonSetSliceBinder.cs" />
    <Compile Include="Runtime\Binding\PythonOperationKind.cs" />
    <Compile Include="Runtime\Binding\PythonUnaryOperationBinder.cs" />
    <Compile Include="Runtime\Binding\SlotOrFunction.cs" />
    <Compile Include="Runtime\ByteArray.cs" />
    <Compile Include="Runtime\Bytes.cs" />
    <Compile Include="Runtime\ClassMethodAttribute.cs" />
    <Compile Include="Runtime\ClrModule.cs" />
    <Compile Include="Runtime\Exceptions\BytesWarningException.cs" />
    <Compile Include="Runtime\Index.cs" />
    <Compile Include="Runtime\NewStringFormatter.cs" />
    <Compile Include="Runtime\Operations\ByteOps.cs" />
    <Compile Include="Runtime\Operations\IListOfByteOps.cs" />
    <Compile Include="Runtime\BytesConversionAttribute.cs" />
    <Compile Include="Runtime\Python3Warning.cs" />
    <Compile Include="Runtime\PythonContext.Generated.cs" />
    <Compile Include="Runtime\PythonDynamicStackFrame.cs" />
    <Compile Include="Runtime\PythonFunction.Generated.cs" />
    <Compile Include="Runtime\PythonOptions.cs" />
    <Compile Include="Runtime\CompiledLoader.cs" />
    <Compile Include="Runtime\NoLineFeedSourceContentProvider.cs" />
    <Compile Include="Runtime\ModuleLoader.cs" />
    <Compile Include="Runtime\PythonTracebackListener.cs" />
    <Compile Include="Runtime\Reversed.cs" />
    <Compile Include="Runtime\PythonHiddenAttribute.cs" />
    <Compile Include="Runtime\PythonModuleAttribute.cs" />
    <Compile Include="Runtime\PythonTypeAttribute.cs" />
    <Compile Include="Runtime\RuntimeVariablesDictionaryStorage.cs" />
    <Compile Include="Runtime\SetStorage.cs" />
    <Compile Include="Runtime\SiteLocalStorage.cs" />
    <Compile Include="Runtime\StringFormatSpec.cs" />
    <Compile Include="Runtime\Types\CachedNewTypeInfo.cs" />
    <Compile Include="Runtime\Types\DynamicBaseTypeAttribute.cs" />
    <Compile Include="Runtime\Types\InstanceCreator.cs" />
    <Compile Include="Runtime\Types\NameConverter.cs" />
    <Compile Include="Runtime\Types\NewTypeInfo.cs" />
    <Compile Include="Runtime\Types\NewTypeMaker.cs" />
    <Compile Include="Hosting\PythonCodeDomCodeGen.cs" />
    <Compile Include="Compiler\PythonCompilerOptions.cs" />
    <Compile Include="Compiler\Parser.cs" />
    <Compile Include="Compiler\Token.cs" />
    <Compile Include="Compiler\Tokenizer.cs" />
    <Compile Include="Compiler\Tokenizer.Generated.cs" />
    <Compile Include="Compiler\TokenKind.Generated.cs" />
    <Compile Include="GlobalSuppressions.cs" />
    <Compile Include="Hosting\PythonCommandLine.cs" />
    <Compile Include="Hosting\PythonConsoleOptions.cs" />
    <Compile Include="Hosting\PythonOptionsParser.cs" />
    <Compile Include="Properties\AssemblyInfo.cs" />
    <Compile Include="Properties\Visibility.cs" />
    <Compile Include="Hosting\Python.cs" />
    <Compile Include="Resources.Designer.cs">
      <AutoGen>True</AutoGen>
      <DesignTime>True</DesignTime>
      <DependentUpon>Resources.resx</DependentUpon>
    </Compile>
    <Compile Include="Runtime\Binding\PythonInvokeBinder.cs" />
    <Compile Include="Runtime\Binding\ConversionBinder.cs" />
    <Compile Include="Compiler\PythonCallTargets.cs" />
    <Compile Include="Runtime\CommonDictionaryStorage.cs" />
    <Compile Include="Runtime\DictionaryStorage.cs" />
    <Compile Include="Runtime\ErrorCodes.cs" />
    <Compile Include="Runtime\Exceptions\AssertionException.Generated.cs" />
    <Compile Include="Runtime\Exceptions\DeprecationWarningException.Generated.cs" />
    <Compile Include="Runtime\Exceptions\FloatingPointException.Generated.cs" />
    <Compile Include="Runtime\Exceptions\FutureWarningException.Generated.cs" />
    <Compile Include="Runtime\Exceptions\GeneratorExitException.cs" />
    <Compile Include="Runtime\Exceptions\ImportException.Generated.cs" />
    <Compile Include="Runtime\Exceptions\ImportWarningException.Generated.cs" />
    <Compile Include="Runtime\Exceptions\IndentationException.cs" />
    <Compile Include="Runtime\Exceptions\IPythonException.cs" />
    <Compile Include="Runtime\Exceptions\LookupException.Generated.cs" />
    <Compile Include="Runtime\Exceptions\ObjectException.cs" />
    <Compile Include="Runtime\Exceptions\OSException.Generated.cs" />
    <Compile Include="Runtime\Exceptions\PendingDeprecationWarningException.Generated.cs" />
    <Compile Include="Runtime\Exceptions\PythonExceptions.cs" />
    <Compile Include="Runtime\Exceptions\PythonExceptions.Generated.cs" />
    <Compile Include="Runtime\Exceptions\ReferenceException.Generated.cs" />
    <Compile Include="Runtime\Exceptions\RuntimeException.Generated.cs" />
    <Compile Include="Runtime\Exceptions\RuntimeWarningException.Generated.cs" />
    <Compile Include="Runtime\Exceptions\StopIterationException.Generated.cs" />
    <Compile Include="Runtime\Exceptions\SyntaxWarningException.Generated.cs" />
    <Compile Include="Runtime\Exceptions\SystemExitException.cs" />
    <Compile Include="Runtime\Exceptions\TabException.cs" />
    <Compile Include="Runtime\Exceptions\UnicodeException.Generated.cs" />
    <Compile Include="Runtime\Exceptions\UnicodeTranslateException.Generated.cs" />
    <Compile Include="Runtime\Exceptions\UnicodeWarningException.Generated.cs" />
    <Compile Include="Runtime\Exceptions\UserWarningException.Generated.cs" />
    <Compile Include="Runtime\Exceptions\WarningException.Generated.cs" />
    <Compile Include="Runtime\IParameterSequence.cs" />
    <Compile Include="Runtime\KwCallInfo.cs" />
    <Compile Include="Runtime\Binding\MetaBuiltinFunction.cs" />
    <Compile Include="Runtime\Binding\MetaBuiltinMethodDescriptor.cs" />
    <Compile Include="Runtime\Binding\MetaMethod.cs" />
    <Compile Include="Runtime\Binding\MetaPythonFunction.cs" />
    <Compile Include="Runtime\Binding\MetaPythonType.Calls.cs" />
    <Compile Include="Runtime\Binding\MetaPythonObject.cs" />
    <Compile Include="Runtime\Binding\MetaPythonType.cs" />
    <Compile Include="Runtime\Binding\MetaPythonType.Members.cs" />
    <Compile Include="Runtime\Binding\PythonOperationBinder.cs" />
    <Compile Include="Runtime\MissingParameter.cs" />
    <Compile Include="Runtime\ModuleDictionaryStorage.cs" />
    <Compile Include="Runtime\Operations\DBNullOps.cs" />
    <Compile Include="Runtime\Operations\DictionaryOfTOps.cs" />
    <Compile Include="Runtime\Operations\ListOfTOps.cs" />
    <Compile Include="Runtime\StringDictionaryStorage.cs" />
    <Compile Include="Runtime\NameType.cs" />
    <Compile Include="Runtime\Operations\ComOps.cs" />
    <Compile Include="Runtime\Operations\PythonTypeOps.cs" />
    <Compile Include="Runtime\PythonAsciiEncoding.cs" />
    <Compile Include="Modules\Builtin.cs" />
    <Compile Include="Modules\Builtin.Generated.cs" />
    <Compile Include="Runtime\ClassMethodDescriptor.cs" />
    <Compile Include="Runtime\CompileFlags.cs" />
    <Compile Include="Runtime\DefaultContext.cs" />
    <Compile Include="Runtime\Descriptors.cs" />
    <Compile Include="Runtime\PythonFunction.cs" />
    <Compile Include="Runtime\FunctionAttributes.cs" />
    <Compile Include="Runtime\FunctionCode.cs" />
    <Compile Include="Runtime\Method.cs" />
    <Compile Include="Runtime\Binding\PythonBinder.cs" />
    <Compile Include="Runtime\CompareUtil.cs" />
    <Compile Include="Runtime\ConversionWrappers.cs" />
    <Compile Include="Runtime\Converter.cs" />
    <Compile Include="Runtime\PythonDictionary.cs" />
    <Compile Include="Runtime\DictionaryOps.cs" />
    <Compile Include="Runtime\Types\DocBuilder.cs" />
    <Compile Include="Runtime\Enumerate.cs" />
    <Compile Include="Runtime\Exceptions\TraceBack.cs" />
    <Compile Include="Runtime\Generator.cs" />
    <Compile Include="Runtime\Importer.cs" />
    <Compile Include="Runtime\Interfaces.cs" />
    <Compile Include="Runtime\List.cs" />
    <Compile Include="Runtime\LiteralParser.cs" />
    <Compile Include="Runtime\ObjectAttributesAdapter.cs" />
    <Compile Include="Runtime\Operations\ArrayOps.cs" />
    <Compile Include="Runtime\Operations\BoolOps.cs" />
    <Compile Include="Runtime\Types\BuiltinFunctionOverloadMapper.cs" />
    <Compile Include="Runtime\Operations\CharOps.cs" />
    <Compile Include="Runtime\Operations\ComplexOps.cs" />
    <Compile Include="Runtime\Operations\CustomTypeDescHelpers.cs" />
    <Compile Include="Runtime\Operations\DecimalOps.cs" />
    <Compile Include="Runtime\Operations\EnumOps.cs" />
    <Compile Include="Runtime\Operations\FloatOps.cs" />
    <Compile Include="Runtime\Operations\InstanceOps.cs" />
    <Compile Include="Runtime\Operations\IntOps.cs" />
    <Compile Include="Runtime\Operations\IntOps.Generated.cs" />
    <Compile Include="Runtime\Operations\LongOps.cs" />
    <Compile Include="Runtime\Operations\ObjectOps.cs" />
    <Compile Include="Runtime\Operations\PythonOps.cs" />
    <Compile Include="Runtime\Operations\PythonOps.Generated.cs" />
    <Compile Include="Runtime\Operations\PythonCalls.cs" />
    <Compile Include="Runtime\Operations\NamespaceTrackerOps.cs" />
    <Compile Include="Runtime\Operations\StringOps.cs" />
    <Compile Include="Runtime\Operations\TypeTrackerOps.cs" />
    <Compile Include="Runtime\Operations\TypeGroupOps.cs" />
    <Compile Include="Runtime\Operations\UserTypeOps.cs" />
    <Compile Include="Runtime\OutputWriter.cs" />
    <Compile Include="Runtime\PythonBuffer.cs" />
    <Compile Include="Runtime\PythonContext.cs" />
    <Compile Include="Runtime\PythonFile.cs" />
    <Compile Include="Runtime\PythonScopeExtension.cs" />
    <Compile Include="Runtime\PythonNarrowing.cs" />
    <Compile Include="Runtime\ScopeDictionaryStorage.cs" />
    <Compile Include="Runtime\Set.cs" />
    <Compile Include="Runtime\Slice.cs" />
    <Compile Include="Runtime\StringFormatter.cs" />
    <Compile Include="Runtime\Super.cs" />
    <Compile Include="Runtime\Symbols.Generated.cs" />
    <Compile Include="Runtime\PythonTuple.cs" />
    <Compile Include="Modules\sys.cs" />
    <Compile Include="Runtime\ThrowingErrorSink.cs" />
    <Compile Include="Runtime\Types\CustomAttributeTracker.cs" />
    <Compile Include="Runtime\Types\CustomInstanceDictionaryStorage.cs" />
    <Compile Include="Runtime\Operations\DelegateOps.cs" />
    <Compile Include="Runtime\Types\MappingProxy.cs" />
    <Compile Include="Runtime\Types\FunctionType.cs" />
    <Compile Include="Runtime\Types\OperatorMapping.cs" />
    <Compile Include="Runtime\Types\ParameterInfoWrapper.cs" />
    <Compile Include="Runtime\Types\PythonSiteCache.cs" />
    <Compile Include="Runtime\Types\PythonType.Generated.cs" />
    <Compile Include="Runtime\Types\PythonTypeDataSlot.cs" />
    <Compile Include="Runtime\Types\ResolvedMember.cs" />
    <Compile Include="Runtime\Types\SlotFieldAttribute.cs" />
    <Compile Include="Runtime\Types\PythonTypeDictSlot.cs" />
    <Compile Include="Runtime\Types\PythonTypeTypeSlot.cs" />
    <Compile Include="Runtime\Types\PythonTypeUserDescriptorSlot.cs" />
    <Compile Include="Runtime\Types\PythonTypeWeakRefSlot.cs" />
    <Compile Include="Runtime\Types\EmptyType.cs" />
    <Compile Include="Runtime\Types\Mro.cs" />
    <Compile Include="Runtime\Types\PythonAssemblyOps.cs" />
    <Compile Include="Runtime\PythonModule.cs" />
    <Compile Include="Runtime\Types\ReflectedSlotProperty.cs" />
    <Compile Include="Runtime\Types\StaticUnderlyingSystemType.cs" />
    <Compile Include="Runtime\Types\TypeCache.Generated.cs" />
    <Compile Include="Runtime\Types\PythonTypeInfo.cs" />
    <Compile Include="Runtime\Types\PythonTypeInfo.Generated.cs" />
    <Compile Include="Runtime\Types\BuiltinFunction.cs" />
    <Compile Include="Runtime\Types\BuiltinMethodDescriptor.cs" />
    <Compile Include="Runtime\Types\ConstructorFunction.cs" />
    <Compile Include="Runtime\Types\ReflectedEvent.cs" />
    <Compile Include="Runtime\Types\ReflectedExtensionProperty.cs" />
    <Compile Include="Runtime\Types\ReflectedField.cs" />
    <Compile Include="Runtime\Types\ReflectedGetterSetter.cs" />
    <Compile Include="Runtime\Types\ReflectedIndexer.cs" />
    <Compile Include="Runtime\Types\ReflectedProperty.cs" />
    <Compile Include="Runtime\Types\PythonType.cs" />
    <Compile Include="Runtime\Types\ExtensionPropertyInfo.cs" />
    <Compile Include="Runtime\Types\IPythonObject.cs" />
    <Compile Include="Runtime\Types\PythonTypeSlot.cs" />
    <Compile Include="Runtime\Types\DynamicHelpers.cs" />
    <Compile Include="Runtime\UnboundNameException.cs" />
    <Compile Include="Runtime\WarningInfo.cs" />
    <Compile Include="Runtime\WeakRef.cs" />
    <Compile Include="Runtime\Win32Native.cs" />
    <Compile Include="Runtime\WrapperDescriptorAttribute.cs" />
    <Compile Include="Runtime\WrapperDictionary.cs" />
    <Compile Include="Runtime\XamlObjectWriterSettings.cs" />
    <Compile Include="..\AssemblyVersion.cs">
      <Link>Properties\AssemblyVersion.cs</Link>
    </Compile>
  </ItemGroup>
  <ItemGroup>
<<<<<<< HEAD
    <Content Include="Lib\iptest\assert_util.py">
=======
    <Content Include="Lib\iptest\ipunittest.py">
>>>>>>> 1152274c
      <CopyToOutputDirectory>PreserveNewest</CopyToOutputDirectory>
    </Content>
    <Content Include="Lib\iptest\cominterop_util.py">
      <CopyToOutputDirectory>PreserveNewest</CopyToOutputDirectory>
    </Content>
    <Content Include="Lib\iptest\console_util.py">
      <CopyToOutputDirectory>PreserveNewest</CopyToOutputDirectory>
    </Content>
    <Content Include="Lib\iptest\file_util.py">
      <CopyToOutputDirectory>PreserveNewest</CopyToOutputDirectory>
    </Content>
    <Content Include="Lib\iptest\misc_util.py">
      <CopyToOutputDirectory>PreserveNewest</CopyToOutputDirectory>
    </Content>
    <Content Include="Lib\iptest\process_util.py">
      <CopyToOutputDirectory>PreserveNewest</CopyToOutputDirectory>
    </Content>
    <Content Include="Lib\iptest\runner.py">
      <CopyToOutputDirectory>PreserveNewest</CopyToOutputDirectory>
    </Content>
    <Content Include="Lib\iptest\test_env.py">
      <CopyToOutputDirectory>PreserveNewest</CopyToOutputDirectory>
    </Content>
    <Content Include="Lib\iptest\type_util.py">
      <CopyToOutputDirectory>PreserveNewest</CopyToOutputDirectory>
    </Content>
    <Content Include="Lib\iptest\__init__.py">
      <CopyToOutputDirectory>PreserveNewest</CopyToOutputDirectory>
    </Content>
<<<<<<< HEAD
=======
    <Content Include="Lib\runpy.py">
      <CopyToOutputDirectory>PreserveNewest</CopyToOutputDirectory>
    </Content>
    <Content Include="Lib\__future__.py">
      <CopyToOutputDirectory>PreserveNewest</CopyToOutputDirectory>
    </Content>
    <Content Include="..\StdLib\Lib\os.py">
        <Link>Lib\os.py</Link>
        <CopyToOutputDirectory>PreserveNewest</CopyToOutputDirectory>
    </Content>
>>>>>>> 1152274c
  </ItemGroup>
  <ItemGroup>
    <EmbeddedResource Include="Resources.resx">
      <SubType>Designer</SubType>
      <Generator>ResXFileCodeGenerator</Generator>
      <LastGenOutput>Resources.Designer.cs</LastGenOutput>
    </EmbeddedResource>
  </ItemGroup>
  <ItemGroup>
    <None Include="IronPython.ruleset" />
    <EmbeddedResource Include="Modules\unicodedata\IPyUnicodeData.txt.gz" />
  </ItemGroup>
  <ItemGroup>
    <PolicyFile Include="policy.$(AssemblyName).config" />
  </ItemGroup>
  <ItemGroup Condition=" '$(IsFullFramework)' == 'true' ">
    <Reference Include="System.Xml" />
    <Reference Include="System.Configuration" />
    <Reference Include="System.Runtime.Remoting" />
    <Reference Condition="'$(Mono)' == 'true'" Include="Mono.Posix, Version=4.0.0.0, Culture=neutral, PublicKeyToken=0738eb9f132ed756">
      <SpecificVersion>False</SpecificVersion>
    </Reference>
  </ItemGroup>
  <ItemGroup>
    <ProjectReference Include="..\DLR\Src\Microsoft.Dynamic\Microsoft.Dynamic.csproj">
      <Project>{eb66b766-6354-4208-a3d4-aacbdcb5c3b3}</Project>
      <Name>Microsoft.Dynamic</Name>
    </ProjectReference>
    <ProjectReference Include="..\DLR\Src\Microsoft.Scripting\Microsoft.Scripting.csproj">
      <Project>{02ff0909-f5ad-48cf-a86a-345e721b7e40}</Project>
      <Name>Microsoft.Scripting</Name>
    </ProjectReference>
  </ItemGroup>
  <Import Project="$(CSharpTargets)" />
  <Import Project="$(BeforeTargetFiles)" />
  <Target Name="BeforeBuild" DependsOnTargets="$(BeforeTargets);GenerateCurrentVersion" />
  <Import Project="$(AfterTargetFiles)" />
  <Target Name="AfterBuild" DependsOnTargets="$(AfterTargets)" />
</Project><|MERGE_RESOLUTION|>--- conflicted
+++ resolved
@@ -425,11 +425,7 @@
     </Compile>
   </ItemGroup>
   <ItemGroup>
-<<<<<<< HEAD
-    <Content Include="Lib\iptest\assert_util.py">
-=======
     <Content Include="Lib\iptest\ipunittest.py">
->>>>>>> 1152274c
       <CopyToOutputDirectory>PreserveNewest</CopyToOutputDirectory>
     </Content>
     <Content Include="Lib\iptest\cominterop_util.py">
@@ -457,21 +453,12 @@
       <CopyToOutputDirectory>PreserveNewest</CopyToOutputDirectory>
     </Content>
     <Content Include="Lib\iptest\__init__.py">
-      <CopyToOutputDirectory>PreserveNewest</CopyToOutputDirectory>
-    </Content>
-<<<<<<< HEAD
-=======
-    <Content Include="Lib\runpy.py">
-      <CopyToOutputDirectory>PreserveNewest</CopyToOutputDirectory>
-    </Content>
-    <Content Include="Lib\__future__.py">
       <CopyToOutputDirectory>PreserveNewest</CopyToOutputDirectory>
     </Content>
     <Content Include="..\StdLib\Lib\os.py">
         <Link>Lib\os.py</Link>
         <CopyToOutputDirectory>PreserveNewest</CopyToOutputDirectory>
     </Content>
->>>>>>> 1152274c
   </ItemGroup>
   <ItemGroup>
     <EmbeddedResource Include="Resources.resx">
